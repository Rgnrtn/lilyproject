--- conflicted
+++ resolved
@@ -54,11 +54,7 @@
   <groupId>org.lilyproject</groupId>
   <artifactId>lily</artifactId>
   <packaging>pom</packaging>
-<<<<<<< HEAD
-  <version>1.2-SNAPSHOT</version>
-=======
   <version>1.1.2</version>
->>>>>>> 4ee56cb5
   <name>Lily</name>
 
   <url>http://www.lilyproject.org/</url>
@@ -73,15 +69,9 @@
   </licenses>
 
   <scm>
-<<<<<<< HEAD
-    <connection>scm:svn:https://dev.outerthought.org/svn/outerthought_lilyproject/trunk</connection>
-    <developerConnection>scm:svn:https://dev.outerthought.org/svn/outerthought_lilyproject/trunk</developerConnection>
-    <url>https://dev.outerthought.org/svn/outerthought_lilyproject</url>
-=======
     <connection>scm:svn:https://dev.outerthought.org/svn/outerthought_lilyproject/tags/RELEASE_1_1_2</connection>
     <developerConnection>scm:svn:https://dev.outerthought.org/svn/outerthought_lilyproject/tags/RELEASE_1_1_2</developerConnection>
     <url>https://dev.outerthought.org/svn/outerthought_lilyproject/tags/RELEASE_1_1_2</url>
->>>>>>> 4ee56cb5
   </scm>
 
   <modules>
@@ -140,392 +130,221 @@
       <dependency>
         <groupId>org.lilyproject</groupId>
         <artifactId>lily-util</artifactId>
-<<<<<<< HEAD
-        <version>1.2-SNAPSHOT</version>
-=======
-        <version>1.1.2</version>
->>>>>>> 4ee56cb5
+        <version>1.1.2</version>
       </dependency>
       <dependency>
         <groupId>org.lilyproject</groupId>
         <artifactId>lily-bytes</artifactId>
-<<<<<<< HEAD
-        <version>1.2-SNAPSHOT</version>
-=======
-        <version>1.1.2</version>
->>>>>>> 4ee56cb5
+        <version>1.1.2</version>
       </dependency>
       <dependency>
         <groupId>org.lilyproject</groupId>
         <artifactId>lily-repo-util</artifactId>
-<<<<<<< HEAD
-        <version>1.2-SNAPSHOT</version>
-=======
-        <version>1.1.2</version>
->>>>>>> 4ee56cb5
+        <version>1.1.2</version>
       </dependency>
       <dependency>
         <groupId>org.lilyproject</groupId>
         <artifactId>lily-repo-test-fw</artifactId>
-<<<<<<< HEAD
-        <version>1.2-SNAPSHOT</version>
-=======
-        <version>1.1.2</version>
->>>>>>> 4ee56cb5
+        <version>1.1.2</version>
         <scope>test</scope>
       </dependency>
       <dependency>
         <groupId>org.lilyproject</groupId>
         <artifactId>lily-hbase-ext</artifactId>
-<<<<<<< HEAD
-        <version>1.2-SNAPSHOT</version>
-=======
-        <version>1.1.2</version>
->>>>>>> 4ee56cb5
+        <version>1.1.2</version>
       </dependency>
       <dependency>
         <groupId>org.lilyproject</groupId>
         <artifactId>lily-hbase-util</artifactId>
-<<<<<<< HEAD
-        <version>1.2-SNAPSHOT</version>
-=======
-        <version>1.1.2</version>
->>>>>>> 4ee56cb5
+        <version>1.1.2</version>
       </dependency>
       <dependency>
         <groupId>org.lilyproject</groupId>
         <artifactId>lily-zk-util</artifactId>
-<<<<<<< HEAD
-        <version>1.2-SNAPSHOT</version>
-=======
-        <version>1.1.2</version>
->>>>>>> 4ee56cb5
+        <version>1.1.2</version>
       </dependency>
       <dependency>
         <groupId>org.lilyproject</groupId>
         <artifactId>lily-json-util</artifactId>
-<<<<<<< HEAD
-        <version>1.2-SNAPSHOT</version>
-=======
-        <version>1.1.2</version>
->>>>>>> 4ee56cb5
+        <version>1.1.2</version>
       </dependency>
       <dependency>
         <groupId>org.lilyproject</groupId>
         <artifactId>lily-repository-api</artifactId>
-<<<<<<< HEAD
-        <version>1.2-SNAPSHOT</version>
-=======
-        <version>1.1.2</version>
->>>>>>> 4ee56cb5
+        <version>1.1.2</version>
       </dependency>
       <dependency>
         <groupId>org.lilyproject</groupId>
         <artifactId>lily-repository-spi</artifactId>
-<<<<<<< HEAD
-        <version>1.2-SNAPSHOT</version>
-=======
-        <version>1.1.2</version>
->>>>>>> 4ee56cb5
+        <version>1.1.2</version>
       </dependency>
       <dependency>
         <groupId>org.lilyproject</groupId>
         <artifactId>lily-repository-impl</artifactId>
-<<<<<<< HEAD
-        <version>1.2-SNAPSHOT</version>
-=======
-        <version>1.1.2</version>
->>>>>>> 4ee56cb5
+        <version>1.1.2</version>
       </dependency>
       <dependency>
         <groupId>org.lilyproject</groupId>
         <artifactId>lily-linkindex</artifactId>
-<<<<<<< HEAD
-        <version>1.2-SNAPSHOT</version>
-=======
-        <version>1.1.2</version>
->>>>>>> 4ee56cb5
+        <version>1.1.2</version>
       </dependency>
       <dependency>
         <groupId>org.lilyproject</groupId>
         <artifactId>lily-clientmetrics</artifactId>
-<<<<<<< HEAD
-        <version>1.2-SNAPSHOT</version>
-=======
-        <version>1.1.2</version>
->>>>>>> 4ee56cb5
+        <version>1.1.2</version>
       </dependency>
       <dependency>
         <groupId>org.lilyproject</groupId>
         <artifactId>lily-testclient-fw</artifactId>
-<<<<<<< HEAD
-        <version>1.2-SNAPSHOT</version>
-=======
-        <version>1.1.2</version>
->>>>>>> 4ee56cb5
+        <version>1.1.2</version>
       </dependency>
       <dependency>
         <groupId>org.lilyproject</groupId>
         <artifactId>lily-hadoop-test-fw</artifactId>
-<<<<<<< HEAD
-        <version>1.2-SNAPSHOT</version>
-=======
-        <version>1.1.2</version>
->>>>>>> 4ee56cb5
+        <version>1.1.2</version>
         <scope>test</scope>
       </dependency>
       <dependency>
         <groupId>org.lilyproject</groupId>
         <artifactId>lily-server-test-fw</artifactId>
-<<<<<<< HEAD
-        <version>1.2-SNAPSHOT</version>
-=======
-        <version>1.1.2</version>
->>>>>>> 4ee56cb5
+        <version>1.1.2</version>
         <scope>test</scope>
       </dependency>
       <dependency>
         <groupId>org.lilyproject</groupId>
         <artifactId>lily-standalone-launcher</artifactId>
-<<<<<<< HEAD
-        <version>1.2-SNAPSHOT</version>
-=======
-        <version>1.1.2</version>
->>>>>>> 4ee56cb5
+        <version>1.1.2</version>
       </dependency>
       <dependency>
         <groupId>org.lilyproject</groupId>
         <artifactId>lily-solr-test-fw</artifactId>
-<<<<<<< HEAD
-        <version>1.2-SNAPSHOT</version>
-=======
-        <version>1.1.2</version>
->>>>>>> 4ee56cb5
+        <version>1.1.2</version>
         <scope>test</scope>
       </dependency>
       <dependency>
         <groupId>org.lilyproject</groupId>
         <artifactId>lily-hbaseindex</artifactId>
-<<<<<<< HEAD
-        <version>1.2-SNAPSHOT</version>
-=======
-        <version>1.1.2</version>
->>>>>>> 4ee56cb5
+        <version>1.1.2</version>
       </dependency>
       <dependency>
         <groupId>org.lilyproject</groupId>
         <artifactId>lily-rowlog-api</artifactId>
-<<<<<<< HEAD
-        <version>1.2-SNAPSHOT</version>
-=======
-        <version>1.1.2</version>
->>>>>>> 4ee56cb5
+        <version>1.1.2</version>
       </dependency>
       <dependency>
         <groupId>org.lilyproject</groupId>
         <artifactId>lily-rowlog-impl</artifactId>
-<<<<<<< HEAD
-        <version>1.2-SNAPSHOT</version>
-=======
-        <version>1.1.2</version>
->>>>>>> 4ee56cb5
+        <version>1.1.2</version>
       </dependency>
       <dependency>
         <groupId>org.lilyproject</groupId>
         <artifactId>lily-rowlog-admin-cli</artifactId>
-<<<<<<< HEAD
-        <version>1.2-SNAPSHOT</version>
-=======
-        <version>1.1.2</version>
->>>>>>> 4ee56cb5
+        <version>1.1.2</version>
       </dependency>
       <dependency>
         <groupId>org.lilyproject</groupId>
         <artifactId>lily-rowlog-module</artifactId>
-<<<<<<< HEAD
-        <version>1.2-SNAPSHOT</version>
-=======
-        <version>1.1.2</version>
->>>>>>> 4ee56cb5
+        <version>1.1.2</version>
       </dependency>
       <dependency>
         <groupId>org.lilyproject</groupId>
         <artifactId>lily-rowlock</artifactId>
-<<<<<<< HEAD
-        <version>1.2-SNAPSHOT</version>
-=======
-        <version>1.1.2</version>
->>>>>>> 4ee56cb5
+        <version>1.1.2</version>
       </dependency>
       <dependency>
         <groupId>org.lilyproject</groupId>
         <artifactId>lily-indexer</artifactId>
-<<<<<<< HEAD
-        <version>1.2-SNAPSHOT</version>
-=======
-        <version>1.1.2</version>
->>>>>>> 4ee56cb5
+        <version>1.1.2</version>
       </dependency>
       <dependency>
         <groupId>org.lilyproject</groupId>
         <artifactId>lily-client</artifactId>
-<<<<<<< HEAD
-        <version>1.2-SNAPSHOT</version>
-=======
-        <version>1.1.2</version>
->>>>>>> 4ee56cb5
+        <version>1.1.2</version>
       </dependency>
       <dependency>
         <groupId>org.lilyproject</groupId>
         <artifactId>lily-import</artifactId>
-<<<<<<< HEAD
-        <version>1.2-SNAPSHOT</version>
-=======
-        <version>1.1.2</version>
->>>>>>> 4ee56cb5
+        <version>1.1.2</version>
       </dependency>
       <dependency>
         <groupId>org.lilyproject</groupId>
         <artifactId>lily-rest-module</artifactId>
-<<<<<<< HEAD
-        <version>1.2-SNAPSHOT</version>
-=======
-        <version>1.1.2</version>
->>>>>>> 4ee56cb5
+        <version>1.1.2</version>
       </dependency>
       <dependency>
         <groupId>org.lilyproject</groupId>
         <artifactId>lily-indexer-module</artifactId>
-<<<<<<< HEAD
-        <version>1.2-SNAPSHOT</version>
-=======
-        <version>1.1.2</version>
->>>>>>> 4ee56cb5
+        <version>1.1.2</version>
       </dependency>
       <dependency>
         <groupId>org.lilyproject</groupId>
         <artifactId>lily-general-module</artifactId>
-<<<<<<< HEAD
-        <version>1.2-SNAPSHOT</version>
-=======
-        <version>1.1.2</version>
->>>>>>> 4ee56cb5
+        <version>1.1.2</version>
       </dependency>
       <dependency>
         <groupId>org.lilyproject</groupId>
         <artifactId>lily-repository-module</artifactId>
-<<<<<<< HEAD
-        <version>1.2-SNAPSHOT</version>
-=======
-        <version>1.1.2</version>
->>>>>>> 4ee56cb5
+        <version>1.1.2</version>
       </dependency>
       <dependency>
         <groupId>org.lilyproject</groupId>
         <artifactId>lily-indexer-model</artifactId>
-<<<<<<< HEAD
-        <version>1.2-SNAPSHOT</version>
-=======
-        <version>1.1.2</version>
->>>>>>> 4ee56cb5
+        <version>1.1.2</version>
       </dependency>
       <dependency>
         <groupId>org.lilyproject</groupId>
         <artifactId>lily-indexer-master</artifactId>
-<<<<<<< HEAD
-        <version>1.2-SNAPSHOT</version>
-=======
-        <version>1.1.2</version>
->>>>>>> 4ee56cb5
+        <version>1.1.2</version>
       </dependency>
       <dependency>
         <groupId>org.lilyproject</groupId>
         <artifactId>lily-indexer-worker</artifactId>
-<<<<<<< HEAD
-        <version>1.2-SNAPSHOT</version>
-=======
-        <version>1.1.2</version>
->>>>>>> 4ee56cb5
+        <version>1.1.2</version>
       </dependency>
       <dependency>
         <groupId>org.lilyproject</groupId>
         <artifactId>lily-indexer-engine</artifactId>
-<<<<<<< HEAD
-        <version>1.2-SNAPSHOT</version>
-=======
-        <version>1.1.2</version>
->>>>>>> 4ee56cb5
+        <version>1.1.2</version>
       </dependency>
       <dependency>
         <groupId>org.lilyproject</groupId>
         <artifactId>lily-indexer-admin-cli</artifactId>
-<<<<<<< HEAD
-        <version>1.2-SNAPSHOT</version>
-=======
-        <version>1.1.2</version>
->>>>>>> 4ee56cb5
+        <version>1.1.2</version>
       </dependency>
       <dependency>
         <groupId>org.lilyproject</groupId>
         <artifactId>lily-indexer-batchbuild</artifactId>
         <classifier>mapreduce-job</classifier>
-<<<<<<< HEAD
-        <version>1.2-SNAPSHOT</version>
-=======
-        <version>1.1.2</version>
->>>>>>> 4ee56cb5
+        <version>1.1.2</version>
       </dependency>
       <dependency>
         <groupId>org.lilyproject</groupId>
         <artifactId>lily-hbase-client</artifactId>
-<<<<<<< HEAD
-        <version>1.2-SNAPSHOT</version>
-=======
-        <version>1.1.2</version>
->>>>>>> 4ee56cb5
+        <version>1.1.2</version>
       </dependency>
       <dependency>
         <groupId>org.lilyproject</groupId>
         <artifactId>lily-cli-fw</artifactId>
-<<<<<<< HEAD
-        <version>1.2-SNAPSHOT</version>
-=======
-        <version>1.1.2</version>
->>>>>>> 4ee56cb5
+        <version>1.1.2</version>
       </dependency>
       <dependency>
         <groupId>org.lilyproject</groupId>
         <artifactId>lily-print-host</artifactId>
-<<<<<<< HEAD
-        <version>1.2-SNAPSHOT</version>
-=======
-        <version>1.1.2</version>
->>>>>>> 4ee56cb5
+        <version>1.1.2</version>
       </dependency>
       <dependency>
         <groupId>org.lilyproject</groupId>
         <artifactId>lily-tester</artifactId>
-<<<<<<< HEAD
-        <version>1.2-SNAPSHOT</version>
-=======
-        <version>1.1.2</version>
->>>>>>> 4ee56cb5
+        <version>1.1.2</version>
       </dependency>
       <dependency>
         <groupId>org.lilyproject</groupId>
         <artifactId>lily-mbox-import</artifactId>
-<<<<<<< HEAD
-        <version>1.2-SNAPSHOT</version>
-=======
-        <version>1.1.2</version>
->>>>>>> 4ee56cb5
+        <version>1.1.2</version>
       </dependency>
       <dependency>
         <groupId>org.lilyproject</groupId>
         <artifactId>lily-pluginregistry-api</artifactId>
-<<<<<<< HEAD
-        <version>1.2-SNAPSHOT</version>
-=======
         <version>1.1.2</version>
       </dependency>
       <dependency>
@@ -542,79 +361,46 @@
         <groupId>org.lilyproject</groupId>
         <artifactId>lily-test-updatehook</artifactId>
         <version>1.1.2</version>
->>>>>>> 4ee56cb5
       </dependency>
       <dependency>
         <groupId>org.lilyproject</groupId>
         <artifactId>lily-webui-module</artifactId>
-<<<<<<< HEAD
-        <version>1.2-SNAPSHOT</version>
-=======
-        <version>1.1.2</version>
->>>>>>> 4ee56cb5
+        <version>1.1.2</version>
       </dependency>
       <dependency>
         <groupId>org.lilyproject</groupId>
         <artifactId>lily-archetype-basic</artifactId>
-<<<<<<< HEAD
-        <version>1.2-SNAPSHOT</version>
-=======
-        <version>1.1.2</version>
->>>>>>> 4ee56cb5
+        <version>1.1.2</version>
       </dependency>
       <dependency>
         <groupId>org.lilyproject</groupId>
         <artifactId>lily-archetype-lily-server-plugin</artifactId>
-<<<<<<< HEAD
-        <version>1.2-SNAPSHOT</version>
-=======
-        <version>1.1.2</version>
->>>>>>> 4ee56cb5
+        <version>1.1.2</version>
       </dependency>
       <dependency>
         <groupId>org.lilyproject</groupId>
         <artifactId>lily-kauri-plugin</artifactId>
-<<<<<<< HEAD
-        <version>1.2-SNAPSHOT</version>
-=======
-        <version>1.1.2</version>
->>>>>>> 4ee56cb5
+        <version>1.1.2</version>
       </dependency>
       <dependency>
         <groupId>org.lilyproject</groupId>
         <artifactId>lily-upgrade</artifactId>
-<<<<<<< HEAD
-        <version>1.2-SNAPSHOT</version>
-=======
-        <version>1.1.2</version>
->>>>>>> 4ee56cb5
+        <version>1.1.2</version>
       </dependency>
       <dependency>
         <groupId>org.lilyproject</groupId>
         <artifactId>lily-rowlog-visualizer</artifactId>
-<<<<<<< HEAD
-        <version>1.2-SNAPSHOT</version>
-=======
-        <version>1.1.2</version>
->>>>>>> 4ee56cb5
+        <version>1.1.2</version>
       </dependency>
       <dependency>
         <groupId>org.lilyproject</groupId>
         <artifactId>lily-record-row-visualizer</artifactId>
-<<<<<<< HEAD
-        <version>1.2-SNAPSHOT</version>
-=======
-        <version>1.1.2</version>
->>>>>>> 4ee56cb5
+        <version>1.1.2</version>
       </dependency>
       <dependency>
         <groupId>org.lilyproject</groupId>
         <artifactId>lily-linkindex-cli</artifactId>
-<<<<<<< HEAD
-        <version>1.2-SNAPSHOT</version>
-=======
-        <version>1.1.2</version>
->>>>>>> 4ee56cb5
+        <version>1.1.2</version>
       </dependency>
       <dependency>
         <groupId>org.apache.zookeeper</groupId>
