<?xml version="1.0" encoding="UTF-8"?>
<html xmlns:t="http://kauriproject.org/template">
  <body>

    <h1>${row.recordId}</h1>

<<<<<<< HEAD
    <h2>Family "data" columns</h2>
=======
    <h2>Columns</h2>
>>>>>>> 7e928a49

    <table border="1">
      <thead>
        <tr>
          <th></th>
          <th></th>
          <th colspan="${row.allVersionsLength}">
            Versions
          </th>
        </tr>
        <tr>
          <th>Category</th>
          <th>Name</th>

          <t:forEach var="version" in="${row.allVersions}">
            <th>${version}</th>
          </t:forEach>
        </tr>
      </thead>
      <tbody>

        <t:forEach var="sysFieldName" in="${row.systemFields.names}">
          <tr>
            <td>System Field</td>
            <td>${sysFieldName}</td>
            <t:forEach var="version" in="${row.allVersions}">
              <td>${row.systemFields.getValue(sysFieldName, version)}<br/></td>
            </t:forEach>
          </tr>
        </t:forEach>

        <t:forEach var="fieldType" in="${row.fields.fieldTypes}">
          <tr>
            <td>Field</td>
            <td>
              ${fieldType.id}
              <br/>
              ${fieldType.name}
              <br/>
<<<<<<< HEAD
              ${fieldType.valueType.name}
              <br/>
=======
>>>>>>> 7e928a49
              ${fieldType.scope}
            </td>
            <t:forEach var="version" in="${row.allVersions}">
              <td>
                <t:choose>
                  <t:when test="${row.fields.isDeleted(version, fieldType.id)}">
                    <i>deleted marker</i>
                  </t:when>
                  <t:when test="${row.fields.isNull(version, fieldType.id)}">
                    <br/>
                  </t:when>
                  <t:when test="${fieldType.valueType.multiValue}">
                    <t:forEach var="item" in="${row.fields.getValue(version, fieldType.id)}">
                      ${item}<br/>
                    </t:forEach>
                  </t:when>
                  <t:otherwise>
                    ${row.fields.getValue(version, fieldType.id)}
                  </t:otherwise>
                </t:choose>
              </td>
            </t:forEach>
          </tr>
        </t:forEach>

        <t:forEach var="unknownColumn" in="${row.unknownColumns}">
          <tr>
            <td>Unknown column</td>
            <td>${unknownColumn}</td>
          </tr>
        </t:forEach>

      </tbody>
    </table>

    <h2>RowLog: Message Queue Execution State</h2>
    <t:callMacro name="executionStateList">
      <t:parameter name="state" value="${row.mqState}"/>
    </t:callMacro>

    <h2>RowLog: Message Queue Payload</h2>
    <t:callMacro name="payloadList">
      <t:parameter name="payload" value="${row.mqPayload}"/>
    </t:callMacro>

    <h2>RowLog: WAL Execution State</h2>
    <t:callMacro name="executionStateList">
      <t:parameter name="state" value="${row.walState}"/>
    </t:callMacro>

    <h2>RowLog: WAL Payload</h2>
    <t:callMacro name="payloadList">
      <t:parameter name="payload" value="${row.walPayload}"/>
    </t:callMacro>

    <h2>Unknown or untreated column families</h2>
    <t:choose>
      <t:when test="${empty row.unknownColumnFamilies}">
        None
      </t:when>
      <t:otherwise>
        <ul>
          <t:forEach var="item" in="${row.unknownColumnFamilies}">
            <li>${item}</li>
          </t:forEach>
        </ul>
      </t:otherwise>
    </t:choose>
  </body>

  <t:macro name="executionStateList">
    <t:parameter name="state"/>

    <table border="1">
      <thead>
        <tr>
          <th>Seq nr</th>
          <th>Timestamp</th>
          <th>HBase version</th>
          <th>Execution state</th>
        </tr>
      </thead>
      <tbody>
        <t:forEach var="item" in="${state.entrySet()}">
          <tr>
            <td>${item.key.sequenceNr}</td>
            <td>
              ${item.key.timestamp}
              <br/>
              ${item.key.timestampFormatted}
            </td>
            <td>
              ${item.key.hbaseVersion}
              <br/>
              ${item.key.hbaseVersionFormatted}
            </td>
            <td>
              <table border="1">
                <thead>
                  <tr>
                    <th>Subscription ID</th>
                    <th>Success</th>
                  </tr>
                </thead>
                <tbody>
                  <t:forEach var="sub" in="${item.value}">
                    <tr>
                      <td>${sub.subscriptionId}</td>
                      <td>${sub.success}</td>
                    </tr>
                  </t:forEach>
                </tbody>
              </table>
            </td>
          </tr>
        </t:forEach>
      </tbody>
    </table>
  </t:macro>

  <t:macro name="payloadList">
    <t:parameter name="payload"/>

    <table border="1">
      <thead>
        <tr>
          <th>Seq nr</th>
          <th>Timestamp</th>
          <th>HBase version</th>
          <th>Payload</th>
        </tr>
      </thead>
      <tbody>
        <t:forEach var="item" in="${payload.entrySet()}">
          <tr>
            <td>${item.key.sequenceNr}</td>
            <td>
              ${item.key.timestamp}
              <br/>
              ${item.key.timestampFormatted}
            </td>
            <td>
              ${item.key.hbaseVersion}
              <br/>
              ${item.key.hbaseVersionFormatted}
            </td>
            <td>
              ${item.value}
            </td>
          </tr>
        </t:forEach>
      </tbody>
    </table>
  </t:macro>
</html><|MERGE_RESOLUTION|>--- conflicted
+++ resolved
@@ -4,11 +4,7 @@
 
     <h1>${row.recordId}</h1>
 
-<<<<<<< HEAD
-    <h2>Family "data" columns</h2>
-=======
     <h2>Columns</h2>
->>>>>>> 7e928a49
 
     <table border="1">
       <thead>
@@ -48,11 +44,6 @@
               <br/>
               ${fieldType.name}
               <br/>
-<<<<<<< HEAD
-              ${fieldType.valueType.name}
-              <br/>
-=======
->>>>>>> 7e928a49
               ${fieldType.scope}
             </td>
             <t:forEach var="version" in="${row.allVersions}">
