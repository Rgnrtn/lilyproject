--- conflicted
+++ resolved
@@ -6,27 +6,22 @@
   fieldTypes: [
     {
       name: "r$field1",
-      valueType: "STRING",
+      valueType: { primitive: "STRING" },
       scope: "versioned"
     },
     {
       name: "r$field2",
-      valueType: "INTEGER",
+      valueType: { primitive: "INTEGER" },
       scope: "versioned"
     },
     {
       name: "r$field3",
-      valueType: "LIST<STRING>",
+      valueType: { primitive: "STRING", multiValue: true },
       scope: "non_versioned"
     },
     {
-<<<<<<< HEAD
-      name: "r$field4",
-      valueType: "LIST<STRING>",
-=======
       name: "r$field6",
       valueType: { primitive: "STRING", multiValue: true },
->>>>>>> 7e928a49
       scope: "versioned_mutable"
     }
   ],
@@ -47,11 +42,7 @@
       fields: {
         "r$field1": "field 1 v1",
         "r$field3": ["val1", "val2", "val3"],
-<<<<<<< HEAD
-        "r$field4": ["val1", "val2", "val3"]
-=======
         "r$field6": ["val1", "val2", "val3"]
->>>>>>> 7e928a49
       }
     },
     {
