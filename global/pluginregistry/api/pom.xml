<?xml version="1.0" encoding="UTF-8"?>
<project xmlns="http://maven.apache.org/POM/4.0.0" xmlns:xsi="http://www.w3.org/2001/XMLSchema-instance" xsi:schemaLocation="http://maven.apache.org/POM/4.0.0 http://maven.apache.org/xsd/maven-4.0.0.xsd">

  <modelVersion>4.0.0</modelVersion>
  <groupId>org.lilyproject</groupId>
  <artifactId>lily-pluginregistry-api</artifactId>
<<<<<<< HEAD
  <version>1.2-SNAPSHOT</version>
=======
  <version>1.1.2</version>
>>>>>>> 4ee56cb5
  <name>Lily: Plugin Registry: API</name>

  <parent>
    <groupId>org.lilyproject</groupId>
    <artifactId>lily-pluginregistry-parent</artifactId>
<<<<<<< HEAD
    <version>1.2-SNAPSHOT</version>
=======
    <version>1.1.2</version>
>>>>>>> 4ee56cb5
  </parent>

  <build>
  </build>
</project><|MERGE_RESOLUTION|>--- conflicted
+++ resolved
@@ -4,21 +4,13 @@
   <modelVersion>4.0.0</modelVersion>
   <groupId>org.lilyproject</groupId>
   <artifactId>lily-pluginregistry-api</artifactId>
-<<<<<<< HEAD
-  <version>1.2-SNAPSHOT</version>
-=======
   <version>1.1.2</version>
->>>>>>> 4ee56cb5
   <name>Lily: Plugin Registry: API</name>
 
   <parent>
     <groupId>org.lilyproject</groupId>
     <artifactId>lily-pluginregistry-parent</artifactId>
-<<<<<<< HEAD
-    <version>1.2-SNAPSHOT</version>
-=======
     <version>1.1.2</version>
->>>>>>> 4ee56cb5
   </parent>
 
   <build>
