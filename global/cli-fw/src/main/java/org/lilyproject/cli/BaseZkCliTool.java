/*
 * Copyright 2010 Outerthought bvba
 *
 * Licensed under the Apache License, Version 2.0 (the "License");
 * you may not use this file except in compliance with the License.
 * You may obtain a copy of the License at
 *
 *     http://www.apache.org/licenses/LICENSE-2.0
 *
 * Unless required by applicable law or agreed to in writing, software
 * distributed under the License is distributed on an "AS IS" BASIS,
 * WITHOUT WARRANTIES OR CONDITIONS OF ANY KIND, either express or implied.
 * See the License for the specific language governing permissions and
 * limitations under the License.
 */
package org.lilyproject.cli;

import org.apache.commons.cli.CommandLine;
import org.apache.commons.cli.Option;
import org.apache.commons.cli.OptionBuilder;

import java.util.List;

/**
 * Base for CLI tools that need a ZooKeeper connect string.
 */
public abstract class BaseZkCliTool extends BaseCliTool {
    private static final String DEFAULT_ZK_CONNECT = "localhost";

    protected String zkConnectionString;

    protected int zkSessionTimeout = 40000;

    protected Option zkOption;

    @Override
    public List<Option> getOptions() {
        List<Option> options = super.getOptions();

        zkOption = OptionBuilder
                .withArgName("connection-string")
                .hasArg()
                .withDescription("ZooKeeper connection string: hostname1:port,hostname2:port,...")
                .withLongOpt("zookeeper")
                .create("z");

        options.add(zkOption);

        return options;
    }

    @Override
    protected int processOptions(CommandLine cmd) throws Exception {
        int result = super.processOptions(cmd);
        if (result != 0)
            return result;

        if (!cmd.hasOption(zkOption.getOpt())) {
<<<<<<< HEAD
            // to stderr: makes that sample config dumps of e.g. tester tool do not start with this line, and
            // can thus be redirected to a file without further editing.
=======
>>>>>>> 7e928a49
            System.err.println("ZooKeeper connection string not specified, using default: " + DEFAULT_ZK_CONNECT);
            System.err.println();
            zkConnectionString = DEFAULT_ZK_CONNECT;
        } else {
            zkConnectionString = cmd.getOptionValue(zkOption.getOpt());
        }

        return 0;
    }
}<|MERGE_RESOLUTION|>--- conflicted
+++ resolved
@@ -56,11 +56,6 @@
             return result;
 
         if (!cmd.hasOption(zkOption.getOpt())) {
-<<<<<<< HEAD
-            // to stderr: makes that sample config dumps of e.g. tester tool do not start with this line, and
-            // can thus be redirected to a file without further editing.
-=======
->>>>>>> 7e928a49
             System.err.println("ZooKeeper connection string not specified, using default: " + DEFAULT_ZK_CONNECT);
             System.err.println();
             zkConnectionString = DEFAULT_ZK_CONNECT;
