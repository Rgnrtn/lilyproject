--- conflicted
+++ resolved
@@ -71,7 +71,6 @@
     }
     
     // RowLogs
-    @Override
     public synchronized void addRowLog(String rowLogId, RowLogConfig rowLogConfig) throws KeeperException, InterruptedException {
         final String path = rowLogPath(rowLogId);
         
@@ -79,12 +78,10 @@
         ZkUtil.createPath(zooKeeper, path, data);
     }
     
-    @Override
     public synchronized void updateRowLog(String rowLogId, RowLogConfig rowLogConfig) throws KeeperException, InterruptedException {
         final String path = rowLogPath(rowLogId);
         final byte[] data = RowLogConfigConverter.INSTANCE.toJsonBytes(rowLogId, rowLogConfig);
         zooKeeper.retryOperation(new ZooKeeperOperation<String>() {
-            @Override
             public String execute() throws KeeperException, InterruptedException {
                 zooKeeper.setData(path, data, -1);
                 return null;
@@ -92,7 +89,6 @@
         });
     }
 
-    @Override
     public synchronized void removeRowLog(String rowLogId) throws KeeperException, InterruptedException, RowLogException {
         if (subscriptionsExist(rowLogId)) 
             throw new RowLogException("Cannot remove rowlog " + rowLogId + " because it has subscriptions ");
@@ -105,30 +101,25 @@
     private synchronized boolean subscriptionsExist(String rowLogId) throws KeeperException, InterruptedException {
         final String subscriptionsPath = subscriptionsPath(rowLogId);
         return zooKeeper.retryOperation(new ZooKeeperOperation<Boolean>() {
-           @Override
            public Boolean execute() throws KeeperException, InterruptedException {
                return zooKeeper.exists(subscriptionsPath, false) != null;
            }
         });
     } 
     
-    @Override
     public boolean rowLogExists(String rowLogId) throws InterruptedException, KeeperException {
         final String path = rowLogPath(rowLogId);
 
         return zooKeeper.retryOperation(new ZooKeeperOperation<Boolean>() {
-            @Override
             public Boolean execute() throws KeeperException, InterruptedException {
                 return zooKeeper.exists(path, false) != null;
             }
         });
     }
     
-    @Override
     public Map<String, RowLogConfig> getRowLogs() throws KeeperException, InterruptedException {
         Map<String, RowLogConfig> rowLogs = new HashMap<String, RowLogConfig>();
         List<String> rowLogIds = zooKeeper.retryOperation(new ZooKeeperOperation<List<String>>() {
-            @Override
             public List<String> execute() throws KeeperException, InterruptedException {
                 return zooKeeper.getChildren(rowLogPath, false);
             }
@@ -136,7 +127,6 @@
         
         for (final String rowLogId : rowLogIds) {
             byte[] data = zooKeeper.retryOperation(new ZooKeeperOperation<byte[]>() {
-                @Override
                 public byte[] execute() throws KeeperException, InterruptedException {
                     return zooKeeper.getData(rowLogPath(rowLogId), false, null);
                 }
@@ -146,41 +136,34 @@
         return rowLogs;
     }
     
-    @Override
     public void addRowLogObserver(String rowLogId, RowLogObserver observer) {
         observerSupport.addRowLogObserver(rowLogId, observer);
     }
     
-    @Override
     public void removeRowLogObserver(String rowLogId, RowLogObserver observer) {
         observerSupport.removeRowLogObserver(rowLogId, observer);
     }
     
     // Subscriptions
 
-    @Override
     public void addSubscriptionsObserver(String rowLogId, SubscriptionsObserver observer) {
         observerSupport.addSubscriptionsObserver(rowLogId, observer);
     }
 
-    @Override
     public void removeSubscriptionsObserver(String rowLogId, SubscriptionsObserver observer) {
         observerSupport.removeSubscriptionsObserver(rowLogId, observer);
     }
 
-    @Override
     public boolean subscriptionExists(String rowLogId, String subscriptionId) throws InterruptedException, KeeperException {
         final String path = subscriptionPath(rowLogId, subscriptionId);
 
         return zooKeeper.retryOperation(new ZooKeeperOperation<Boolean>() {
-            @Override
             public Boolean execute() throws KeeperException, InterruptedException {
                 return zooKeeper.exists(path, false) != null;
             }
         });
     }
 
-    @Override
     public synchronized void addSubscription(String rowLogId, String subscriptionId, RowLogSubscription.Type type, int orderNr) throws KeeperException, InterruptedException, RowLogException {
 
         ZkUtil.createPath(zooKeeper, subscriptionsPath(rowLogId));
@@ -192,7 +175,6 @@
 
         try {
             zooKeeper.retryOperation(new ZooKeeperOperation<String>() {
-                @Override
                 public String execute() throws KeeperException, InterruptedException {
                     return zooKeeper.create(path, data, ZooDefs.Ids.OPEN_ACL_UNSAFE, CreateMode.PERSISTENT);
                 }
@@ -205,7 +187,6 @@
         }
     }
     
-    @Override
     public synchronized void updateSubscription(String rowLogId, String subscriptionId, RowLogSubscription.Type type,
             int orderNr) throws KeeperException, InterruptedException, RowLogException {
         if (!subscriptionExists(rowLogId, subscriptionId))
@@ -218,7 +199,6 @@
 
         try {
             zooKeeper.retryOperation(new ZooKeeperOperation<Object>() {
-                @Override
                 public String execute() throws KeeperException, InterruptedException {
                     zooKeeper.setData(path, data, -1);
                     return null;
@@ -229,7 +209,6 @@
         }
     }
     
-    @Override
     public synchronized void removeSubscription(String rowLogId, String subscriptionId) throws InterruptedException, KeeperException, RowLogException {
         // The children of the subscription are ephemeral listener nodes. These listeners should shut
         // down when the subscription is removed. Usually it is the task of the application to shut
@@ -248,7 +227,6 @@
             boolean removeChildren = false;
             try {
                 zooKeeper.retryOperation(new ZooKeeperOperation<Object>() {
-                    @Override
                     public Object execute() throws KeeperException, InterruptedException {
                         zooKeeper.delete(path, -1);
                         return null;
@@ -264,7 +242,6 @@
 
             if (removeChildren) {
                 zooKeeper.retryOperation(new ZooKeeperOperation<Object>() {
-                    @Override
                     public Object execute() throws KeeperException, InterruptedException {
                         List<String> children;
                         try {
@@ -293,11 +270,9 @@
         return true;
     }
     
-    @Override
     public List<RowLogSubscription> getSubscriptions(final String rowLogId) throws KeeperException, InterruptedException {
         List<RowLogSubscription> subscriptions = new ArrayList<RowLogSubscription>();
         Boolean subscriptionsExist = zooKeeper.retryOperation(new ZooKeeperOperation<Boolean>() {
-            @Override
             public Boolean execute() throws KeeperException, InterruptedException {
                 return zooKeeper.exists(subscriptionsPath(rowLogId), false) != null;
             }
@@ -306,7 +281,6 @@
             return subscriptions; // Return an empty list
         
         List<String> subscriptionIds = zooKeeper.retryOperation(new ZooKeeperOperation<List<String>>() {
-            @Override
             public List<String> execute() throws KeeperException, InterruptedException {
                 return zooKeeper.getChildren(subscriptionsPath(rowLogId), false);
             }
@@ -314,7 +288,6 @@
         
         for (final String subscriptionId : subscriptionIds) {
             byte[] data = zooKeeper.retryOperation(new ZooKeeperOperation<byte[]>() {
-                @Override
                 public byte[] execute() throws KeeperException, InterruptedException {
                     return zooKeeper.getData(subscriptionPath(rowLogId, subscriptionId), false, null);
                 }
@@ -328,23 +301,19 @@
     
     // Listeners
 
-    @Override
     public void addListenersObserver(String rowLogId, String subscriptionId, ListenersObserver observer) {
         observerSupport.addListenersObserver(new ListenerKey(rowLogId, subscriptionId), observer);
     }
 
-    @Override
     public void removeListenersObserver(String rowLogId, String subscriptionId, ListenersObserver observer) {
         observerSupport.removeListenersObserver(new ListenerKey(rowLogId, subscriptionId), observer);
     }
 
-    @Override
     public void addListener(String rowLogId, String subscriptionId, String listenerId) throws RowLogException,
             InterruptedException, KeeperException {
         final String path = listenerPath(rowLogId, subscriptionId, listenerId);
         try {
             zooKeeper.retryOperation(new ZooKeeperOperation<String>() {
-                @Override
                 public String execute() throws KeeperException, InterruptedException {
                     return zooKeeper.create(path, null, ZooDefs.Ids.OPEN_ACL_UNSAFE, CreateMode.EPHEMERAL);
                 }
@@ -358,13 +327,11 @@
         }
     }
     
-    @Override
     public void removeListener(String rowLogId, String subscriptionId, String listenerId) throws RowLogException,
             InterruptedException, KeeperException {
         final String path = listenerPath(rowLogId, subscriptionId, listenerId);
         try {
             zooKeeper.retryOperation(new ZooKeeperOperation<Object>() {
-                @Override
                 public Object execute() throws KeeperException, InterruptedException {
                     zooKeeper.delete(path, -1);
                     return null;
@@ -375,10 +342,8 @@
         }
     }
     
-    @Override
     public List<String> getListeners(final String rowLogId, final String subscriptionId) throws KeeperException, InterruptedException  {
         List<String> listenerIds = zooKeeper.retryOperation(new ZooKeeperOperation<List<String>>() {
-            @Override
             public List<String> execute() throws KeeperException, InterruptedException {
                 return zooKeeper.getChildren(subscriptionPath(rowLogId, subscriptionId), false);
             }
@@ -389,20 +354,17 @@
     }
     
     // Processor Notify
-    @Override
-    public void addProcessorNotifyObserver(String rowLogId, ProcessorNotifyObserver observer) {
-    	observerSupport.addProcessorNotifyObserver(rowLogId, observer);
-    }
-    
-    @Override
-    public void removeProcessorNotifyObserver(String rowLogId) {
-    	observerSupport.removeProcessorNotifyObserver(rowLogId);
-    }
-    
-    @Override
-    public void notifyProcessor(String rowLogId) throws InterruptedException, KeeperException {
+    public void addProcessorNotifyObserver(String rowLogId, String shardId, ProcessorNotifyObserver observer) {
+    	observerSupport.addProcessorNotifyObserver(new ProcessorKey(rowLogId, shardId), observer);
+    }
+    
+    public void removeProcessorNotifyObserver(String rowLogId, String shardId) {
+    	observerSupport.removeProcessorNotifyObserver(new ProcessorKey(rowLogId, shardId));
+    }
+    
+    public void notifyProcessor(String rowLogId, String shardId) throws InterruptedException, KeeperException {
     	try {
-    		zooKeeper.setData(processorNotifyPath(rowLogId), null, -1);
+    		zooKeeper.setData(processorNotifyPath(rowLogId, shardId), null, -1);
 		} catch (KeeperException.NoNodeException e) {
 			// No RowLogProcessor is listening
 		}
@@ -425,8 +387,8 @@
         return rowLogPath(rowLogId) + "/shards" + "/" + shardId;
     }
     
-    private String processorNotifyPath(String rowLogId) {
-        return rowLogPath(rowLogId) + "/" + "processorNotify";
+    private String processorNotifyPath(String rowLogId, String shardId) {
+        return shardPath(rowLogId, shardId) + "/" + "processorNotify";
     }
     
     private String listenerPath(String rowLogId, String subscriptionId, String listenerId) {
@@ -438,14 +400,12 @@
         /** key = row log id. */
         private Map<String, SubscriptionsObservers> subscriptionsObservers = Collections.synchronizedMap(new HashMap<String, SubscriptionsObservers>());
         private Map<ListenerKey, ListenersObservers> listenersObservers = Collections.synchronizedMap(new HashMap<ListenerKey, ListenersObservers>());
-        /** key = row log id. */
-        private Map<String, ProcessorNotifyObserver> processorNotifyObservers = Collections.synchronizedMap(new HashMap<String, ProcessorNotifyObserver>());
+        private Map<ProcessorKey, ProcessorNotifyObserver> processorNotifyObservers = Collections.synchronizedMap(new HashMap<ProcessorKey, ProcessorNotifyObserver>());
         private Map<String, RowLogObservers> rowLogObservers = Collections.synchronizedMap(new HashMap<String, RowLogObservers>());
         
         private Set<String> changedSubscriptions = new HashSet<String>();
         private Set<ListenerKey> changedListeners = new HashSet<ListenerKey>();
-        /** key = row log id. */
-        private Set<String> changedProcessors = new HashSet<String>();
+        private Set<ProcessorKey> changedProcessors = new HashSet<ProcessorKey>();
         private Set<String> changedRowLogs = new HashSet<String>();
         private final Object changesLock = new Object();
 
@@ -476,19 +436,18 @@
             thread = null;
         }
 
-        @Override
         public void run() {
             while (!stop && !Thread.interrupted()) {
                 try {
                     Set<String> changedSubscriptions;
                     Set<ListenerKey> changedListeners;
-                    Set<String> changedProcessors;
+                    Set<ProcessorKey> changedProcessors;
                     Set<String> changedRowLogs;
 
                     synchronized (changesLock) {
                         changedSubscriptions = new HashSet<String>(this.changedSubscriptions);
                         changedListeners = new HashSet<ListenerKey>(this.changedListeners);
-                        changedProcessors = new HashSet<String>(this.changedProcessors);
+                        changedProcessors = new HashSet<ProcessorKey>(this.changedProcessors);
                         changedRowLogs = new HashSet<String>(this.changedRowLogs);
                         this.changedSubscriptions.clear();
                         this.changedListeners.clear();
@@ -523,8 +482,8 @@
                         }
                     }
                     
-                    for (String rowLogId : changedProcessors) {
-                    	performNotifyProcessor(rowLogId);
+                    for (ProcessorKey processorKey : changedProcessors) {
+                    	performNotifyProcessor(processorKey);
                     }
 
                     synchronized (changesLock) {
@@ -565,31 +524,25 @@
             }
         }
         
-        public void notifyProcessor(String rowLogId) {
+        public void notifyProcessor(ProcessorKey processorKey) {
         	synchronized (changesLock) {
-        		changedProcessors.add(rowLogId);
+        		changedProcessors.add(processorKey);
         		changesLock.notifyAll();
         	}
         }
 
-        private void performNotifyProcessor(String rowLogId) throws InterruptedException, KeeperException {
-        	ProcessorNotifyObserver processorNotifyObserver = processorNotifyObservers.get(rowLogId);
+        private void performNotifyProcessor(ProcessorKey processorKey) throws InterruptedException, KeeperException {
+        	ProcessorNotifyObserver processorNotifyObserver = processorNotifyObservers.get(processorKey);
         	if (processorNotifyObserver != null) {
-<<<<<<< HEAD
-        		processorNotifyObserver.notifyProcessor();
-        		// Only put a watcher when an observer has been registerd
-        		String processorNotifyPath = processorNotifyPath(rowLogId);
-=======
         		// Only put a watcher when an observer has been registered
                 // Note that we install the new watcher before notifying the processor, so that no events get lost
                 // from the moment after the notification.
         		String processorNotifyPath = processorNotifyPath(processorKey.getRowLogId(), processorKey.getShardId());
->>>>>>> 7e928a49
         		try {
-        			zooKeeper.getData(processorNotifyPath, new ProcessorNotifyWatcher(rowLogId, ObserverSupport.this), null);
+        			zooKeeper.getData(processorNotifyPath, new ProcessorNotifyWatcher(processorKey, ObserverSupport.this), null);
         		} catch (KeeperException.NoNodeException e) {
         			ZkUtil.createPath(zooKeeper, processorNotifyPath);
-        			zooKeeper.getData(processorNotifyPath, new ProcessorNotifyWatcher(rowLogId, ObserverSupport.this), null);
+        			zooKeeper.getData(processorNotifyPath, new ProcessorNotifyWatcher(processorKey, ObserverSupport.this), null);
         		}
 
                 processorNotifyObserver.notifyProcessor();
@@ -607,8 +560,8 @@
                 for (ListenerKey listenerKey : listenersObservers.keySet()) {
                     changedListeners.add(listenerKey);
                 }
-                for (String rowLogId : processorNotifyObservers.keySet()) {
-                	changedProcessors.add(rowLogId);
+                for (ProcessorKey processorKey : processorNotifyObservers.keySet()) {
+                	changedProcessors.add(processorKey);
                 }
                 changesLock.notifyAll();
             }
@@ -702,16 +655,16 @@
             }
         }
         
-        void addProcessorNotifyObserver(String rowLogId, ProcessorNotifyObserver observer) {
+        void addProcessorNotifyObserver(ProcessorKey processorKey, ProcessorNotifyObserver observer) {
         	synchronized(changesLock) {
-        		processorNotifyObservers.put(rowLogId, observer);
+        		processorNotifyObservers.put(processorKey, observer);
         	}
-        	notifyProcessor(rowLogId);
-        }
-        
-        void removeProcessorNotifyObserver(String rowLogId) {
+        	notifyProcessor(processorKey);
+        }
+        
+        void removeProcessorNotifyObserver(ProcessorKey processorKey) {
         	synchronized(changesLock) {
-        		processorNotifyObservers.remove(rowLogId);
+        		processorNotifyObservers.remove(processorKey);
         	}
         }
         
@@ -917,9 +870,7 @@
             return result;
         }
     }
-
-    // ProcessorKey was used when the rowlog processor notification signal was per-shard instead
-    // of per-rowlog. Leaving this class here as it might be useful again in the future.
+    
     private static class ProcessorKey {
     	private String rowLogId;
     	private String shardId;
@@ -971,7 +922,6 @@
             this.observerSupport = observerSupport;
         }
         
-        @Override
         public void process(WatchedEvent event) {
             EventType eventType = event.getType(); 
             if (!eventType.equals(Watcher.Event.EventType.None) && !eventType.equals(Watcher.Event.EventType.NodeChildrenChanged)) {
@@ -989,7 +939,6 @@
             this.observerSupport = observerSupport;
         }
         
-        @Override
         public void process(WatchedEvent event) {
             if (!event.getType().equals(Watcher.Event.EventType.None)) {
                 observerSupport.notifySubscriptionsChanged(rowLogId);
@@ -1006,7 +955,6 @@
             this.observerSupport = observerSupport;
         }
         
-        @Override
         public void process(WatchedEvent event) {
             if (!event.getType().equals(Watcher.Event.EventType.None)) {
                 observerSupport.notifyListenersChanged(listenerKey);
@@ -1015,18 +963,17 @@
     }
     
     private class ProcessorNotifyWatcher implements Watcher {
-    	private final String rowLogId;
+    	private final ProcessorKey processorKey;
     	private final ObserverSupport observerSupport;
     	
-    	public ProcessorNotifyWatcher(String rowLogId, ObserverSupport observerSupport) {
-    		this.rowLogId = rowLogId;
+    	public ProcessorNotifyWatcher(ProcessorKey processorKey, ObserverSupport observerSupport) {
+    		this.processorKey = processorKey;
     		this.observerSupport = observerSupport;
     	}
     	
-    	@Override
-        public void process(WatchedEvent event) {
+    	public void process(WatchedEvent event) {
     		if (!event.getType().equals(Watcher.Event.EventType.None)) {
-    			observerSupport.notifyProcessor(rowLogId);
+    			observerSupport.notifyProcessor(processorKey);
     		}
     	}
     }
@@ -1038,7 +985,6 @@
             this.observerSupport = observerSupport;
         }
 
-        @Override
         public void process(WatchedEvent event) {
             if (event.getType() == Event.EventType.None && event.getState() == Event.KeeperState.SyncConnected) {
                 // Each time the connection is established, we trigger refreshing, since the previous refresh
