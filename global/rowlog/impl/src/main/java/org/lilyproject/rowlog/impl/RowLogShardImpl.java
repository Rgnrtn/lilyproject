/*
 * Copyright 2010 Outerthought bvba
 *
 * Licensed under the Apache License, Version 2.0 (the "License");
 * you may not use this file except in compliance with the License.
 * You may obtain a copy of the License at
 *
 *     http://www.apache.org/licenses/LICENSE-2.0
 *
 * Unless required by applicable law or agreed to in writing, software
 * distributed under the License is distributed on an "AS IS" BASIS,
 * WITHOUT WARRANTIES OR CONDITIONS OF ANY KIND, either express or implied.
 * See the License for the specific language governing permissions and
 * limitations under the License.
 */
package org.lilyproject.rowlog.impl;

import java.io.IOException;
import java.util.ArrayList;
import java.util.List;

import org.apache.hadoop.hbase.client.*;
import org.apache.hadoop.hbase.filter.*;
import org.apache.hadoop.hbase.util.Bytes;
import org.lilyproject.rowlog.api.RowLog;
import org.lilyproject.rowlog.api.RowLogException;
import org.lilyproject.rowlog.api.RowLogMessage;
import org.lilyproject.rowlog.api.RowLogShard;
import org.lilyproject.rowlog.api.RowLogSubscription;
import org.lilyproject.util.io.Closer;

public class RowLogShardImpl implements RowLogShard {

    public static final byte[] MESSAGES_CF = Bytes.toBytes("messages");
    private static final byte[] MESSAGE_COLUMN = Bytes.toBytes("msg");
    private HTableInterface table;
    private final RowLog rowLog;
    private final String id;
    private byte[] rowKeyPrefix;
    private final int deleteBufferSize;
    private final List<Delete> messagesToDelete;
    private long lastDelete;
    // while 0 is a valid unicode codepoint, it will only occur in utf-8 when using the NULL char
    private byte[] END_OF_SUBSCRIPTION_NAME_MARKER = new byte[] { (byte)0 };

    public RowLogShardImpl(String id, byte[] rowKeyPrefix, HTableInterface table, RowLog rowLog, int deleteBufferSize)
            throws IOException {
        this.id = id;
        this.rowKeyPrefix = rowKeyPrefix;
        this.table = table;
        this.rowLog = rowLog;
        this.deleteBufferSize = deleteBufferSize;

        this.messagesToDelete = new ArrayList<Delete>(deleteBufferSize);
        this.lastDelete = System.currentTimeMillis();
    }

    @Override
    public String getId() {
        return id;
    }

    @Override
    public void putMessage(RowLogMessage message) throws RowLogException {
        for (RowLogSubscription subscription : rowLog.getSubscriptions()) {
            putMessage(message, subscription.getId());
        }
    }

    @Override
    public void putMessage(RowLogMessage message, List<String> subscriptionIds) throws RowLogException {
        for (String subscriptionId : subscriptionIds) {
            putMessage(message, subscriptionId);
        }
    }

    private void putMessage(RowLogMessage message, String subscriptionId) throws RowLogException {
        byte[] rowKey = createRowKey(message, subscriptionId);
        Put put = new Put(rowKey);
        put.add(MESSAGES_CF, MESSAGE_COLUMN, encodeMessage(message));
        try {
            table.put(put);
        } catch (IOException e) {
            throw new RowLogException("Failed to put message on RowLogShard", e);
        }
    }

    /**
     * Removing a message is batched.
     *
     * <p>A message will only be removed, either when the deleteBufferSize is reached, the last time messages were
     * removed was 5 minutes ago or new batch of messages is requested from the shard. See {@link #next(String, Long, int)}.
     * In case many messages are being processed, this will reduce the number of delete calls on the HBase table to approximately 1
     * per batch. 
     */
    @Override
    public void removeMessage(RowLogMessage message, String subscription) throws RowLogException {
        synchronized (messagesToDelete) {
            messagesToDelete.add(new Delete(createRowKey(message, subscription)));
        }
<<<<<<< HEAD
        if (messagesToDelete.size() >= deleteBufferSize || (lastDelete + 300000 < System.currentTimeMillis())) {
=======
        if (messagesToDelete.size() >= batchSize || (lastDelete + 300000 < System.currentTimeMillis())) {
>>>>>>> 7e928a49
            flushMessageDeleteBuffer();
        }
    }

    public void flushMessageDeleteBuffer() throws RowLogException {
        List<Delete> deletes = null;
        synchronized (messagesToDelete) {
            if (!messagesToDelete.isEmpty()) {
                deletes = new ArrayList<Delete>(messagesToDelete);
                messagesToDelete.clear();
            }
            lastDelete = System.currentTimeMillis();
        }
        try {
            if ((deletes != null) && !deletes.isEmpty()) // Avoid unnecessary deletes
                table.delete(deletes);
        } catch (IOException e) {
            throw new RowLogException("Failed to remove messages from RowLogShard", e);
        }
    }

    @Override
    public List<RowLogMessage> next(String subscription, int batchSize) throws RowLogException {
        return next(subscription, null, batchSize);
    }

    @Override
    public List<RowLogMessage> next(String subscription, Long minimalTimestamp, int batchSize) throws RowLogException {
        // Before collecting a new batch of messages, any outstanding deletes are executed first. 
        flushMessageDeleteBuffer();
<<<<<<< HEAD
        byte[] rowPrefix = Bytes.add(rowKeyPrefix, Bytes.toBytes(subscription), END_OF_SUBSCRIPTION_NAME_MARKER);
=======
        byte[] rowPrefix = Bytes.toBytes(subscription);
>>>>>>> 7e928a49
        byte[] startRow = rowPrefix;
        if (minimalTimestamp != null) 
            startRow = Bytes.add(startRow, Bytes.toBytes(minimalTimestamp));
        try {
            List<RowLogMessage> rowLogMessages = new ArrayList<RowLogMessage>();
            Scan scan = new Scan(startRow);
            scan.setCaching(batchSize);
            // Don't filter on HBase timestamp: in some cases it could be behind our timestamp, or in case
            // of clock skew it can even be before
            //if (minimalTimestamp != null)
            //    scan.setTimeRange(minimalTimestamp, Long.MAX_VALUE);
            scan.addColumn(MESSAGES_CF, MESSAGE_COLUMN);
            // Add a filter to stop the scan as soon as we encounter a KV from another subscription, otherwise
            // we would end up scanning over a whole lot of deletion tombstones.
            scan.setFilter(new PrefixFilter(rowPrefix));

            ResultScanner scanner = table.getScanner(scan);

            for (int i = 0; i < batchSize; i++) {
                Result result = scanner.next();
                if (result == null)
                    break;

                byte[] rowKey = result.getRow();
                if (!Bytes.startsWith(rowKey, rowPrefix)) {
                    break; // There were no messages for this subscription
                }
                byte[] value = result.getValue(MESSAGES_CF, MESSAGE_COLUMN);
                byte[] messageId = Bytes.tail(rowKey, rowKey.length - rowPrefix.length);
                rowLogMessages.add(decodeMessage(messageId, value));
            }

            // The scanner is not closed in a finally block, since when we get an IOException from
            // HBase, it is likely that closing the scanner will give problems too. Not closing
            // the scanner is not fatal since HBase will expire it after a while.
            Closer.close(scanner);

            return rowLogMessages;
        } catch (IOException e) {
            throw new RowLogException("Failed to fetch next message from RowLogShard", e);
        }
    }

    private byte[] createRowKey(RowLogMessage message, String subscription) {
        byte[] subscriptionBytes = Bytes.toBytes(subscription);
        byte[] msgRowkey = message.getRowKey();

        byte[] rowKey = new byte[
                rowKeyPrefix.length +
                subscriptionBytes.length +
                END_OF_SUBSCRIPTION_NAME_MARKER.length +
                Bytes.SIZEOF_LONG +
                Bytes.SIZEOF_LONG +
                msgRowkey.length];

        System.arraycopy(rowKeyPrefix, 0, rowKey, 0, rowKeyPrefix.length);
        int offset = rowKeyPrefix.length;
        System.arraycopy(subscriptionBytes, 0, rowKey, offset, subscriptionBytes.length);
        offset += subscriptionBytes.length;
        System.arraycopy(END_OF_SUBSCRIPTION_NAME_MARKER, 0, rowKey, offset, END_OF_SUBSCRIPTION_NAME_MARKER.length);
        offset += END_OF_SUBSCRIPTION_NAME_MARKER.length;
        Bytes.putLong(rowKey, offset, message.getTimestamp());
        offset += Bytes.SIZEOF_LONG;
        Bytes.putLong(rowKey, offset, message.getSeqNr());
        offset += Bytes.SIZEOF_LONG;
        System.arraycopy(msgRowkey, 0, rowKey, offset, msgRowkey.length);

        return rowKey;
    }

    private byte[] encodeMessage(RowLogMessage message) {
        return message.getData();
    }

    private RowLogMessage decodeMessage(byte[] messageId, byte[] data) {
        long timestamp = Bytes.toLong(messageId);
        long seqNr = Bytes.toLong(messageId, Bytes.SIZEOF_LONG);
        byte[] rowKey = Bytes.tail(messageId, messageId.length - (2*Bytes.SIZEOF_LONG));
        return new RowLogMessageImpl(timestamp, rowKey, seqNr, data, rowLog);
    }

}<|MERGE_RESOLUTION|>--- conflicted
+++ resolved
@@ -19,7 +19,15 @@
 import java.util.ArrayList;
 import java.util.List;
 
-import org.apache.hadoop.hbase.client.*;
+import org.apache.hadoop.conf.Configuration;
+import org.apache.hadoop.hbase.HColumnDescriptor;
+import org.apache.hadoop.hbase.HTableDescriptor;
+import org.apache.hadoop.hbase.client.Delete;
+import org.apache.hadoop.hbase.client.HTableInterface;
+import org.apache.hadoop.hbase.client.Put;
+import org.apache.hadoop.hbase.client.Result;
+import org.apache.hadoop.hbase.client.ResultScanner;
+import org.apache.hadoop.hbase.client.Scan;
 import org.apache.hadoop.hbase.filter.*;
 import org.apache.hadoop.hbase.util.Bytes;
 import org.lilyproject.rowlog.api.RowLog;
@@ -27,47 +35,52 @@
 import org.lilyproject.rowlog.api.RowLogMessage;
 import org.lilyproject.rowlog.api.RowLogShard;
 import org.lilyproject.rowlog.api.RowLogSubscription;
+import org.lilyproject.util.hbase.HBaseTableFactory;
+import org.lilyproject.util.hbase.HBaseTableFactoryImpl;
 import org.lilyproject.util.io.Closer;
 
 public class RowLogShardImpl implements RowLogShard {
 
-    public static final byte[] MESSAGES_CF = Bytes.toBytes("messages");
+    private static final byte[] MESSAGES_CF = Bytes.toBytes("messages");
     private static final byte[] MESSAGE_COLUMN = Bytes.toBytes("msg");
     private HTableInterface table;
     private final RowLog rowLog;
     private final String id;
-    private byte[] rowKeyPrefix;
-    private final int deleteBufferSize;
+    private final int batchSize;
     private final List<Delete> messagesToDelete;
     private long lastDelete;
-    // while 0 is a valid unicode codepoint, it will only occur in utf-8 when using the NULL char
-    private byte[] END_OF_SUBSCRIPTION_NAME_MARKER = new byte[] { (byte)0 };
-
-    public RowLogShardImpl(String id, byte[] rowKeyPrefix, HTableInterface table, RowLog rowLog, int deleteBufferSize)
-            throws IOException {
+
+    public RowLogShardImpl(String id, Configuration hbaseConf, RowLog rowLog, int batchSize) throws IOException {
+        this(id, hbaseConf, rowLog, batchSize, new HBaseTableFactoryImpl(hbaseConf));
+    }
+
+    public RowLogShardImpl(String id, Configuration configuration, RowLog rowLog, int batchSize,
+            HBaseTableFactory tableFactory) throws IOException {
+
         this.id = id;
-        this.rowKeyPrefix = rowKeyPrefix;
-        this.table = table;
         this.rowLog = rowLog;
-        this.deleteBufferSize = deleteBufferSize;
-
-        this.messagesToDelete = new ArrayList<Delete>(deleteBufferSize);
+        this.batchSize = batchSize;
+
+        String tableName = rowLog.getId() + "-" + id;
+        HTableDescriptor tableDescriptor = new HTableDescriptor(tableName);
+        tableDescriptor.addFamily(new HColumnDescriptor(MESSAGES_CF));
+
+        table = tableFactory.getTable(tableDescriptor);
+        
+        this.messagesToDelete = new ArrayList<Delete>(batchSize);
         this.lastDelete = System.currentTimeMillis();
     }
 
-    @Override
     public String getId() {
         return id;
     }
 
-    @Override
     public void putMessage(RowLogMessage message) throws RowLogException {
         for (RowLogSubscription subscription : rowLog.getSubscriptions()) {
             putMessage(message, subscription.getId());
         }
     }
 
-    @Override
     public void putMessage(RowLogMessage message, List<String> subscriptionIds) throws RowLogException {
         for (String subscriptionId : subscriptionIds) {
             putMessage(message, subscriptionId);
@@ -86,23 +99,17 @@
     }
 
     /**
-     * Removing a message is batched.
-     *
-     * <p>A message will only be removed, either when the deleteBufferSize is reached, the last time messages were
-     * removed was 5 minutes ago or new batch of messages is requested from the shard. See {@link #next(String, Long, int)}.
+     * Removing a message is batched. 
+     * A message will only be removed, either when the batchSize is reached, the last time messages were removed was 5 minutes ago
+     * or new batch of messages is requested from the shard. See {@link #next(String, Long)}.
      * In case many messages are being processed, this will reduce the number of delete calls on the HBase table to approximately 1
      * per batch. 
      */
-    @Override
     public void removeMessage(RowLogMessage message, String subscription) throws RowLogException {
         synchronized (messagesToDelete) {
             messagesToDelete.add(new Delete(createRowKey(message, subscription)));
         }
-<<<<<<< HEAD
-        if (messagesToDelete.size() >= deleteBufferSize || (lastDelete + 300000 < System.currentTimeMillis())) {
-=======
         if (messagesToDelete.size() >= batchSize || (lastDelete + 300000 < System.currentTimeMillis())) {
->>>>>>> 7e928a49
             flushMessageDeleteBuffer();
         }
     }
@@ -124,20 +131,14 @@
         }
     }
 
-    @Override
-    public List<RowLogMessage> next(String subscription, int batchSize) throws RowLogException {
-        return next(subscription, null, batchSize);
-    }
-
-    @Override
-    public List<RowLogMessage> next(String subscription, Long minimalTimestamp, int batchSize) throws RowLogException {
+    public List<RowLogMessage> next(String subscription) throws RowLogException {
+        return next(subscription, null);
+    }
+
+    public List<RowLogMessage> next(String subscription, Long minimalTimestamp) throws RowLogException {
         // Before collecting a new batch of messages, any outstanding deletes are executed first. 
         flushMessageDeleteBuffer();
-<<<<<<< HEAD
-        byte[] rowPrefix = Bytes.add(rowKeyPrefix, Bytes.toBytes(subscription), END_OF_SUBSCRIPTION_NAME_MARKER);
-=======
         byte[] rowPrefix = Bytes.toBytes(subscription);
->>>>>>> 7e928a49
         byte[] startRow = rowPrefix;
         if (minimalTimestamp != null) 
             startRow = Bytes.add(startRow, Bytes.toBytes(minimalTimestamp));
@@ -181,24 +182,21 @@
         }
     }
 
+    public int getBatchSize() {
+        return batchSize;
+    }
+
     private byte[] createRowKey(RowLogMessage message, String subscription) {
         byte[] subscriptionBytes = Bytes.toBytes(subscription);
         byte[] msgRowkey = message.getRowKey();
 
-        byte[] rowKey = new byte[
-                rowKeyPrefix.length +
-                subscriptionBytes.length +
-                END_OF_SUBSCRIPTION_NAME_MARKER.length +
+        byte[] rowKey = new byte[subscriptionBytes.length +
                 Bytes.SIZEOF_LONG +
                 Bytes.SIZEOF_LONG +
                 msgRowkey.length];
 
-        System.arraycopy(rowKeyPrefix, 0, rowKey, 0, rowKeyPrefix.length);
-        int offset = rowKeyPrefix.length;
-        System.arraycopy(subscriptionBytes, 0, rowKey, offset, subscriptionBytes.length);
-        offset += subscriptionBytes.length;
-        System.arraycopy(END_OF_SUBSCRIPTION_NAME_MARKER, 0, rowKey, offset, END_OF_SUBSCRIPTION_NAME_MARKER.length);
-        offset += END_OF_SUBSCRIPTION_NAME_MARKER.length;
+        System.arraycopy(subscriptionBytes, 0, rowKey, 0, subscriptionBytes.length);
+        int offset = subscriptionBytes.length;
         Bytes.putLong(rowKey, offset, message.getTimestamp());
         offset += Bytes.SIZEOF_LONG;
         Bytes.putLong(rowKey, offset, message.getSeqNr());
