--- conflicted
+++ resolved
@@ -15,30 +15,14 @@
  */
 package org.lilyproject.util.repo;
 
-<<<<<<< HEAD
-import org.codehaus.jackson.JsonEncoding;
-import org.codehaus.jackson.JsonGenerator;
-import org.codehaus.jackson.JsonParser;
-import org.codehaus.jackson.JsonToken;
-import org.codehaus.jackson.util.ByteArrayBuilder;
-import org.lilyproject.repository.api.IdGenerator;
-import org.lilyproject.repository.api.SchemaId;
-import org.lilyproject.util.ObjectUtils;
-import org.lilyproject.util.json.JsonFormat;
-
-=======
->>>>>>> 9de743e4
 import java.io.IOException;
 import java.io.StringWriter;
 import java.util.ArrayList;
 import java.util.Collections;
 import java.util.HashMap;
 import java.util.HashSet;
-<<<<<<< HEAD
 import java.util.List;
-=======
 import java.util.Map;
->>>>>>> 9de743e4
 import java.util.Set;
 
 import org.codehaus.jackson.JsonEncoding;
@@ -66,11 +50,8 @@
     private String indexName;
     /** For index-type events: affected vtags */
     private Set<SchemaId> vtagsToIndex;
-<<<<<<< HEAD
     private IndexSelection indexSelection;
-=======
     private Map<String, String> attributes;
->>>>>>> 9de743e4
 
     public enum Type {
         CREATE("repo:record-created"),
