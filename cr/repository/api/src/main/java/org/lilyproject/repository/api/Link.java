/*
 * Copyright 2010 Outerthought bvba
 *
 * Licensed under the Apache License, Version 2.0 (the "License");
 * you may not use this file except in compliance with the License.
 * You may obtain a copy of the License at
 *
 *     http://www.apache.org/licenses/LICENSE-2.0
 *
 * Unless required by applicable law or agreed to in writing, software
 * distributed under the License is distributed on an "AS IS" BASIS,
 * WITHOUT WARRANTIES OR CONDITIONS OF ANY KIND, either express or implied.
 * See the License for the specific language governing permissions and
 * limitations under the License.
 */
package org.lilyproject.repository.api;

import org.lilyproject.bytes.api.DataInput;
import org.lilyproject.bytes.api.DataOutput;
import org.lilyproject.util.ArgumentValidator;
import org.lilyproject.util.ObjectUtils;

import java.util.*;

/**
 * A link to another record.
 *
 * <p>The difference between a Link and a RecordId is that a Link can be relative. This means
 * that the link needs to be resolved against the context it occurs in (= the record it occurs in)
 * in order to get the actual id of the record it points to.
 *
 * <h2>About relative links</h2>
 *
 * <p>As an example, suppose we have a record with a variant property 'language=en'. In this
 * record, we want to link to another record, also having the 'language=en'. By using Link,
 * we can specify only the master record ID of the target record, without the 'language=en'
 * property. The 'language=en' will be inherited from the record in which the link occurs.
 * The advantage is that if the link is copied to another record with e.g. 'language=fr',
 * the link will automatically adjust to this context.
 *
 * <p>Links have the following possibilities to specify the relative link:
 *
 * <ul>
 *  <li>the master record id itself is optional, and can be copied (= inherited) from the context.
 *  <li>it is possible to specify that all variant properties from the context should be copied.
 *      This is specified by the "copyAll" property of this object.
 *  <li>it is possible to specify individual properties. For each individual property, you can
 *      specify one of the following:
 *      <ul>
 *       <li>an exact value
 *       <li>copy the value from the context (if any). This allows to selectively copy some variant
 *           properties from the context. This only makes sense when not using copyAll.
 *       <li>remove the value, if it would have been copied from the context. This is useful if you
 *           want to copy all variant properties from the context (not knowing how many there are),
 *           except some of them.
 *      </ul>
 * </ul>
 *
 * <h2>Creating links</h2>
 *
 * <p>If you just want a link to point to an exact record id, use the constructor
 * <tt>new Link(recordId, false)</tt>.
 *
 * <p>To have a link that copies variant properties from the context, use:
 * <tt>new Link(recordId)</tt>.
 *
 * <p>In such cases you might want to consider creating the link based only on the master record id
 *
 * <tt>new Link(recordId.getMaster())</tt>.
 *
 * <p>The Link class is immutable after construction. You have to either pass all properties
 * through constructor arguments, or use the LinkBuilder class obtained via {@link #newBuilder}.
 *
 * <p>Example using LinkBuilder:
 *
 * <pre>
 * RecordId recordId = ...;
 * Link link = Link.newBuilder().recordId(recordId).copyAll(false).copy("dev").set("foo", "bar").create();
 * </pre>
 *
 * <h2>Resolving links to RecordId's</h2>
 *
 * <p>To resolve a link to a RecordId, using the {@link #resolve(RecordId, IdGenerator)} method.
 */
public class Link {
    private RecordId masterRecordId;
    private boolean copyAll = true;
    private SortedMap<String, PropertyValue> variantProps;

    /**
     * A link to self.
     */
    public Link() {
    }

    /**
     * If copyAll is true, a link to self, if copy all is false, a link to the master.
     */
    public Link(boolean copyAll) {
        this.copyAll = copyAll;
    }

    /**
     * An absolute link to the specified recordId. Nothing will be copied from the context
     * when resolving this link.
     */
    public Link(RecordId recordId) {
        this.masterRecordId = recordId != null ? recordId.getMaster() : null;
        variantProps = createVariantProps(recordId);
    }

    /**
     * A relative link to the specified recordId. All variant properties will be copied
     * from the context when resolving this link, except those that would be explicitly
     * specified on the recordId.
     */
    public Link(RecordId recordId, boolean copyAll) {
        this(recordId);
        this.copyAll = copyAll;
    }

    private Link(RecordId masterRecordId, boolean copyAll, SortedMap<String, PropertyValue> props) {
        this.masterRecordId = masterRecordId;
        this.copyAll = copyAll;
        this.variantProps = props;
    }

    private static SortedMap<String, PropertyValue> createVariantProps(RecordId recordId) {
        if (recordId == null)
            return null;
        
        SortedMap<String, PropertyValue> variantProps = null;
        if (!recordId.isMaster()) {
            variantProps = new TreeMap<String, PropertyValue>();
            for (Map.Entry<String, String> entry : recordId.getVariantProperties().entrySet()) {
                variantProps.put(entry.getKey(), new PropertyValue(PropertyMode.SET, entry.getValue()));
            }
        }
        return variantProps;
    }

    /**
     * Parses a link in the syntax produced by {@link #toString()}.
     *
     * <p>An empty string is interpreted as a link-to-self, thus the same as ".".
     *
     * <p>If the same variant property would be specified multiple times, it is its
     * last occurrence which will count.
     *
     * @throws IllegalArgumentException in case of syntax errors in the link.
     */
    public static Link fromString(String link, IdGenerator idGenerator) {
        ArgumentValidator.notNull(link, "link");

        // link to self
        if (link.equals("") || link.equals(".")) {
            return new Link();
        }

        RecordId recordId;
        String variantString;

        if (link.startsWith(".")) {
            recordId = null;
            variantString = link.substring(1);
        } else {
            int firstDotPos = link.indexOf('.');

            if (firstDotPos == -1) {
                throw new IllegalArgumentException("Invalid link, contains no dot: " + link);
            }

            int secondDotPos = link.indexOf('.', firstDotPos + 1);

            String masterIdString;
            if (secondDotPos == -1) {
                masterIdString = link;
                variantString = null;
            } else {
                masterIdString = link.substring(0, secondDotPos);
                variantString = link.substring(secondDotPos + 1);
            }

            recordId = idGenerator.fromString(masterIdString);
        }

        if (variantString == null) {
            return new Link(recordId, true);
        }

        LinkBuilder builder = Link.newBuilder().recordId(recordId);

        argsFromString(variantString, builder, link);

        return builder.create();
    }

    private static void argsFromString(String args, LinkBuilder builder, String link) {
        String[] variantStringParts = args.split(",");
        for (String part : variantStringParts) {
            int eqPos = part.indexOf('=');
            if (eqPos == -1) {
                String thing = part.trim();
                if (thing.equals("*")) {
                    // this is the default, but if users want to make explicit, allow them
                    builder.copyAll(true);
                } else if (thing.equals("!*")) {
                    builder.copyAll(false);
                } else if (thing.startsWith("+") && thing.length() > 1) {
                    builder.copy(thing.substring(1));
                } else if  (thing.startsWith("-") && thing.length() > 1) {
                    builder.remove(thing.substring(1));
                } else {
                    throw new IllegalArgumentException("Invalid link: " + link);
                }
            } else {
                String name = part.substring(0, eqPos).trim();
                String value = part.substring(eqPos + 1).trim();
                if (name.length() == 0 || value.length() == 0) {
                    throw new IllegalArgumentException("Invalid link: " + link);
                }
                builder.set(name, value);
            }
        }
    }

    public RecordId getMasterRecordId() {
        return masterRecordId;
    }

    public boolean copyAll() {
        return copyAll;
    }

    public Map<String, PropertyValue> getVariantProps() {
        return Collections.unmodifiableMap(variantProps);
    }

    /**
     * Creates a string representation of this link.
     *
     * <p>The syntax is:
     *
     * <pre>{recordId}.!*,arg1=val1,+arg2,-arg3<pre>
     *
     * <p>The recordId is optional. Arguments, if any, follow after the . symbol and are separated by ','
     * symbols. Note that the {recordId} itself also contains a dot to separate the record id type and its
     * actual content (e.g. USER.235523432).
     *
     * <p>The '!*' argument indicates 'not copyAll', copyAll is the default if not specified.
     *
     * <p><tt>arg1=val1</tt> is an example of specifying an exact value for a variant property.
     *
     * <p><tt>+arg2</tt> is an explicit copy of the variant property 'arg2' from the context. Does
     * only make sense when not using copyAll, thus when !* is in the link.
     *
     * <p><<tt>-arg3</tt> is a removal (exclusion) of a variant property copied by using copyAll.
     *
     * <p>The arguments will always be specified in alphabetical order, ignoring the + or - symbol.
     * "Not copyAll" (!*) is always the first argument.
     */
    @Override
    public String toString() {
        if (masterRecordId == null && variantProps == null) {
            if (copyAll) {
                // link to self
                return ".";
            } else {
                // link to my master
                return ".!*";
            }
        }

        StringBuilder builder = new StringBuilder();

        if (masterRecordId != null) {
            builder.append(masterRecordId.toString());
        }

        if (!copyAll || variantProps != null) {
            builder.append(".");
            argstoString(builder);
        }

        return builder.toString();
    }

    private void argstoString(StringBuilder builder) {
        boolean firstArg = true;

        if (!copyAll) {
            builder.append("!*");
            firstArg = false;
        }

        if (variantProps != null) {
            for (Map.Entry<String, PropertyValue> entry : variantProps.entrySet()) {
                if (firstArg) {
                    firstArg = false;
                } else {
                    builder.append(",");
                }

                switch (entry.getValue().mode) {
                    case COPY:
                        builder.append('+').append(entry.getKey());
                        break;
                    case REMOVE:
                        builder.append('-').append(entry.getKey());
                        break;
                    case SET:
                        builder.append(entry.getKey()).append('=').append(entry.getValue().value);
                        break;
                }
            }
        }
    }

    public void write(DataOutput dataOutput) {
        // The bytes format is as follows:
        // [byte representation of master record id, if not null][args: bytes of the string representation]

        byte[] recordIdBytes = masterRecordId == null ? new byte[0] : masterRecordId.toBytes();
        dataOutput.writeInt(recordIdBytes.length);
        if (recordIdBytes.length > 0) {
            dataOutput.writeBytes(recordIdBytes);
        }
        
        StringBuilder argsBuilder = new StringBuilder();
        argstoString(argsBuilder);
        dataOutput.writeUTF(argsBuilder.toString());
    }

    public static Link read(DataInput dataInput, IdGenerator idGenerator) {
        // Format: see toBytes.

        int recordIdLength = dataInput.readInt();
        byte[] recordIdBytes = null;
        if (recordIdLength > 0) {
            recordIdBytes = dataInput.readBytes(recordIdLength);
        }
        String args = dataInput.readUTF();
        
        if (recordIdLength == 0 && args == null) {
            return new Link();
        }

        LinkBuilder builder = Link.newBuilder();
        if (recordIdLength > 0) {
            RecordId id = idGenerator.fromBytes(recordIdBytes);
            builder.recordId(id);
        }

        if (args != null && args.length() > 0) {
            argsFromString(args, builder, args /* does not matter, should never be invalid */);
        }

        return builder.create();
    }

    /**
     * A shortcut for resolve(contextRecord.getId(), idGenerator).
     */
    public RecordId resolve(Record contextRecord, IdGenerator idGenerator) {
        return resolve(contextRecord.getId(), idGenerator);
    }

    /**
     * Resolves this link to a concrete, absolute RecordId.
     *
     * @param contextRecordId usually the id of the record in which this link occurs.
     */
    public RecordId resolve(RecordId contextRecordId, IdGenerator idGenerator) {
        RecordId masterRecordId = this.masterRecordId == null ? contextRecordId.getMaster() : this.masterRecordId;

        Map<String, String> varProps = null;

        // the if statement is just an optimisation to avoid the map creation if not necessary
        if (variantProps != null ||
                (this.masterRecordId != null && !this.masterRecordId.isMaster()) ||
                (copyAll && !contextRecordId.isMaster())) {

            varProps = new HashMap<String, String>();

            // Optionally copy over the properties from the context record id
            if (copyAll) {
                for (Map.Entry<String, String> entry : contextRecordId.getVariantProperties().entrySet()) {
                    if (!varProps.containsKey(entry.getKey())) {
                        varProps.put(entry.getKey(), entry.getValue());
                    }
                }
            }

            // Process the manual specified variant properties
            if (variantProps != null) {
                evalProps(varProps, contextRecordId);
            }
        }

        if (varProps == null || varProps.isEmpty()) {
            return masterRecordId;
        } else {
            return idGenerator.newRecordId(masterRecordId, varProps);
        }
    }

    public enum PropertyMode {SET, COPY, REMOVE}

    public static class PropertyValue {
        private PropertyMode mode;
        private String value;

        private PropertyValue(PropertyMode mode, String value) {
            ArgumentValidator.notNull(mode, "mode");
            this.mode = mode;
            if (mode == PropertyMode.SET) {
                ArgumentValidator.notNull(value, "value");
                this.value = value;
            }
        }

        public PropertyMode getMode() {
            return mode;
        }

        /**
         * Value is only defined when the PropertyMode is SET.
         */
        public String getValue() {
            return value;
        }
    }

    private void evalProps(Map<String, String> resolvedProps, RecordId contextRecordId) {
        Map<String, String> contextProps = contextRecordId.getVariantProperties();

        for (Map.Entry<String, PropertyValue> entry : variantProps.entrySet()) {
            PropertyValue propValue = entry.getValue();
            switch (propValue.mode) {
                case SET:
                    resolvedProps.put(entry.getKey(), propValue.value);
                    break;
                case REMOVE:
                    resolvedProps.remove(entry.getKey());
                    break;
                case COPY:
                    String value = contextProps.get(entry.getKey());
                    if (value != null)
                        resolvedProps.put(entry.getKey(), value);
                    break;
            }
        }
    }

    @Override
    public boolean equals(Object obj) {
        if (this == obj)
            return true;
        if (obj == null)
            return false;
        if (getClass() != obj.getClass())
            return false;

        Link other = (Link)obj;
        if (!ObjectUtils.safeEquals(masterRecordId, other.masterRecordId))
            return false;
<<<<<<< HEAD
        
=======

>>>>>>> 7e928a49
        if (copyAll != other.copyAll)
            return false;

        if (variantProps == null && other.variantProps == null)
            return true;

        if ((variantProps == null && other.variantProps != null) || (variantProps != null && other.variantProps == null))
            return false;

        if (variantProps.size() != other.variantProps.size())
            return false;

        for (Map.Entry<String, PropertyValue> entry : variantProps.entrySet()) {
            PropertyValue otherVal = other.variantProps.get(entry.getKey());
            if (otherVal == null)
                return false;
            PropertyValue val = entry.getValue();
            if (val.mode != otherVal.mode)
                    return false;
            if (!ObjectUtils.safeEquals(val.value, otherVal.value))
                return false;
        }

        return true;
    }

    public static LinkBuilder newBuilder() {
        return new LinkBuilder();
    }

    public static class LinkBuilder {
        private RecordId masterRecordId;
        private boolean copyAll = true;
        private Map<String, PropertyValue> variantProps;

        private LinkBuilder() {

        }

        /**
         * Calling this resets the state of the variant properties recorded so far.
         */
        public LinkBuilder recordId(RecordId recordId) {
            if (recordId != null) {
                this.masterRecordId = recordId.getMaster();
                this.variantProps = createVariantProps(recordId);
            } else {
                this.masterRecordId = null;
                this.variantProps = null;
            }
            return this;
        }

        public LinkBuilder copyAll(boolean copyAll) {
            this.copyAll = copyAll;
            return this;
        }

        public LinkBuilder copy(String propName) {
            ArgumentValidator.notNull(propName, "propName");
            initVarProps();
            variantProps.put(propName, new PropertyValue(PropertyMode.COPY, null));
            return this;
        }

        public LinkBuilder remove(String propName) {
            ArgumentValidator.notNull(propName, "propName");
            initVarProps();
            variantProps.put(propName, new PropertyValue(PropertyMode.REMOVE, null));
            return this;
        }

        public LinkBuilder set(String propName, String propValue) {
            ArgumentValidator.notNull(propName, "propName");
            ArgumentValidator.notNull(propValue, "propValue");
            initVarProps();
            variantProps.put(propName, new PropertyValue(PropertyMode.SET, propValue));
            return this;
        }

        public Link create() {
            if (variantProps == null) {
                return new Link(masterRecordId, copyAll);
            } else {
                return new Link(masterRecordId, copyAll, new TreeMap<String, PropertyValue>(variantProps));
            }
        }

        private void initVarProps() {
            if (variantProps == null)
                variantProps = new HashMap<String, PropertyValue>();
        }
    }
}<|MERGE_RESOLUTION|>--- conflicted
+++ resolved
@@ -464,11 +464,7 @@
         Link other = (Link)obj;
         if (!ObjectUtils.safeEquals(masterRecordId, other.masterRecordId))
             return false;
-<<<<<<< HEAD
-        
-=======
-
->>>>>>> 7e928a49
+
         if (copyAll != other.copyAll)
             return false;
 
