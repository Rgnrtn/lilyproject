/*
 * Copyright 2011 Outerthought bvba
 *
 * Licensed under the Apache License, Version 2.0 (the "License");
 * you may not use this file except in compliance with the License.
 * You may obtain a copy of the License at
 *
 *     http://www.apache.org/licenses/LICENSE-2.0
 *
 * Unless required by applicable law or agreed to in writing, software
 * distributed under the License is distributed on an "AS IS" BASIS,
 * WITHOUT WARRANTIES OR CONDITIONS OF ANY KIND, either express or implied.
 * See the License for the specific language governing permissions and
 * limitations under the License.
 */
package org.lilyproject.repository.impl;

import java.util.*;
import java.util.concurrent.ConcurrentHashMap;

import org.apache.commons.logging.Log;
import org.apache.commons.logging.LogFactory;
import org.lilyproject.repository.api.*;

public class RecordTypesCache {
    private Log log = LogFactory.getLog(getClass());

    // A lock on the monitor needs to be taken when changes are to be made on
    // the nameCache, on the count variable, on the nameCacheOutOfDate boolean
    // or if a bucket monitor needs to be added.
    private final Object monitor = new Object();
    // A lock on a bucket monitor needs to be taken when changes are to be made
    // on a bucket.
    private final Map<String, Object> bucketMonitors = new HashMap<String, Object>();
    // The nameCacheOutOfData should be set to true when an update happens on
    // a bucket. This means that if the nameCache is requested, it should be
    // refreshed first. Once it is refreshed it can be put back to false.
    private volatile boolean nameCacheOutOfDate = false;
    // The count indicates how many buckets are being updated. As long as the
    // count is higher than 0, the nameCache can not be updated since this could
    // lead to an inconsistent state (two types could get the same name).
    private volatile int count = 0;

    private Map<QName, RecordType> nameCache;
    private Map<String, Map<SchemaId, RecordType>> buckets;
    private ConcurrentHashMap<String, Set<SchemaId>> localUpdateBuckets = new ConcurrentHashMap<String, Set<SchemaId>>();

    public RecordTypesCache() {
        nameCache = new HashMap<QName, RecordType>();
        buckets = new ConcurrentHashMap<String, Map<SchemaId, RecordType>>();
    }

    private Map<QName, RecordType> getNameCache() throws InterruptedException {
        // First check if the name cache is out of date
        if (nameCacheOutOfDate) {
            synchronized (monitor) {
                // Wait until no buckets are being updated
                while (count > 0) {
                    monitor.wait();
                }
                if (nameCacheOutOfDate) {
                    // Re-initialize the nameCache
                    Map<QName, RecordType> newNameCache = new HashMap<QName, RecordType>();
                    for (Map<SchemaId, RecordType> bucket : buckets.values()) {
                        for (RecordType recordType : bucket.values())
                            newNameCache.put(recordType.getName(), recordType);
                    }
                    nameCache = newNameCache;
                    nameCacheOutOfDate = false;
                }
            }
        }
        return nameCache;
    }

    /**
     * Increment the number of buckets being updated
     */
    private void incCount() {
        synchronized (monitor) {
            count++;
            monitor.notify();
        }
    }

    /**
     * Decrement the number of buckets being updated and mark the nameCache out
     * of date.
     */
    private void decCount() {
        synchronized (monitor) {
            count--;
            nameCacheOutOfDate = true;
            monitor.notify();
        }
    }

    /**
     * Return the monitor of a bucket and create it if it does not exist yet.
     * 
     * @param bucketId
     * @return
     */
    private Object getBucketMonitor(String bucketId) {
        Object bucketMonitor = bucketMonitors.get(bucketId);
        if (bucketMonitor == null) {
            // If the bucket does not exist yet we need to create it
            // Take the lock on the monitor to avoid that another call would
            // created it at the same time
            synchronized (monitor) {
                // Make sure it hasn't been created meanwhile (= between
                // checking for null and taking the lock on the monitor)
                bucketMonitor = bucketMonitors.get(bucketId);
                if (bucketMonitor == null) {
                    bucketMonitor = new Object();
                    bucketMonitors.put(bucketId, bucketMonitor);
                }
            }
        }
        return bucketMonitor;
    }

    /**
     * Return all record types in the cache. To avoid inconsistencies between
     * buckets, we get the nameCache first.
     * 
     * @return
     * @throws InterruptedException
     */
    public Collection<RecordType> getRecordTypes() throws InterruptedException {
        List<RecordType> recordTypes = new ArrayList<RecordType>();
        for (RecordType recordType : getNameCache().values()) {
            recordTypes.add(recordType.clone());
        }
        return recordTypes;
    }

    /**
     * Return the record type based on its name
     * 
     * @param name
     * @return
     * @throws InterruptedException
     */
    public RecordType getRecordType(QName name) throws InterruptedException {
        return getNameCache().get(name);
    }

    /**
     * Get the record type based on its id
     * 
     * @param id
     * @return
     */
    public RecordType getRecordType(SchemaId id) {
        String bucketId = AbstractSchemaCache.encodeHex(id.getBytes());
        Map<SchemaId, RecordType> bucket = buckets.get(bucketId);
        if (bucket == null)
            return null;
        return bucket.get(id);
    }

    /**
     * Refreshes the whole cache to contain the given list of record types.
     * 
     * @param recordTypes
     * @throws InterruptedException
     */
    public void refreshRecordTypes(List<RecordType> recordTypes) throws InterruptedException {
        // Since we will update all buckets, we take the lock on the monitor for
        // the whole operation
        synchronized (monitor) {
            while (count > 0) {
                monitor.wait();
            }
            nameCacheOutOfDate = true;
            // One would expect that existing buckets need to be cleared first.
            // But since record types cannot be deleted we will just overwrite
            // them.
            for (RecordType recordType : recordTypes) {
                String bucketId = AbstractSchemaCache.encodeHex(recordType.getId().getBytes());
                // Only update if it was not updated locally
                // If it was updated locally either this is the refresh of that
                // update,
                // or the refresh for this update will follow.
                if (!removeFromLocalUpdateBucket(recordType.getId(), bucketId)) {
                    Map<SchemaId, RecordType> bucket = buckets.get(bucketId);
                    if (bucket == null) {
                        bucket = new ConcurrentHashMap<SchemaId, RecordType>();
                        buckets.put(bucketId, bucket);
                    }
                    bucket.put(recordType.getId(), recordType);
                }
<<<<<<< HEAD
            }
=======
            }            
>>>>>>> 4ee56cb5
        }
    }

    /**
     * Refresh one bucket with the record types contained in the TypeBucket
     * 
     * @param typeBucket
     */
    public void refreshRecordTypeBucket(TypeBucket typeBucket) {
        String bucketId = typeBucket.getBucketId();

        // First increment the number of buckets that are being updated
        incCount();
        // Get a lock on the bucket to be updated
        synchronized (getBucketMonitor(bucketId)) {
            List<RecordType> recordTypes = typeBucket.getRecordTypes();
            Map<SchemaId, RecordType> bucket = buckets.get(bucketId);
            // One would expect that an existing bucket need to be cleared
            // first.
            // But since record types cannot be deleted we will just overwrite
            // them.
            if (bucket == null) {
                bucket = new ConcurrentHashMap<SchemaId, RecordType>(Math.min(recordTypes.size(), 8), .75f, 1);
                buckets.put(bucketId, bucket);
            }
            // Fill the bucket with the new record types
            for (RecordType recordType : recordTypes) {
                if (!removeFromLocalUpdateBucket(recordType.getId(), bucketId)) {
                    bucket.put(recordType.getId(), recordType);
                }
            }
        }
        // Decrement the number of buckets that are being updated again.
        decCount();
    }

    /**
     * Update the cache to contain the new recordType
     * 
     * @param recordType
     */
    public void update(RecordType recordType) {
        // Clone the RecordType to avoid changes to it while it is in the cache
        RecordType rtToCache = recordType.clone();
        SchemaId id = rtToCache.getId();
        String bucketId = AbstractSchemaCache.encodeHex(id.getBytes());
        // First increment the number of buckets that are being updated
        incCount();
        // Get a lock on the bucket to be updated
        synchronized (getBucketMonitor(bucketId)) {
            Map<SchemaId, RecordType> bucket = buckets.get(bucketId);
            // If the bucket does not exist yet, create it
            if (bucket == null) {
                bucket = new ConcurrentHashMap<SchemaId, RecordType>(8, .75f, 1);
                buckets.put(bucketId, bucket);
            }
            bucket.put(id, rtToCache);
            // Mark that this recordType is updated locally
            // and that the next refresh can be ignored
            // since this refresh can contain an old recordType
            addToLocalUpdateBucket(id, bucketId);
        }
        // Decrement the number of buckets that are being updated again.
        decCount();
    }
    
    // Add the id of a record type that has been updated locally
    // in a bucket. This record type will be skipped in a next
    // cache refresh sequence.
    // This avoids that a locally updated record type will be
    // overwritten by old data by a cache refresh.
    private void addToLocalUpdateBucket(SchemaId id, String bucketId) {
        Set<SchemaId> localUpdateBucket = localUpdateBuckets.get(bucketId);
        if (localUpdateBucket == null) {
            localUpdateBucket = new HashSet<SchemaId>();
            localUpdateBuckets.put(bucketId, localUpdateBucket);
        }
        localUpdateBucket.add(id);
    }

    // Check if the record type is present in the local update bucket.
    // If so, return true and remove it, in which case the refresh
    // should skip it to avoid replacing the record type with old data.
    private boolean removeFromLocalUpdateBucket(SchemaId id, String bucketId) {
        Set<SchemaId> localUpdateBucket = localUpdateBuckets.get(bucketId);
        if (localUpdateBucket == null) {
            return false;
        }
        return localUpdateBucket.remove(id);
    }

    public void clear() {
        nameCache.clear();
        
        for (Map bucket : buckets.values()) {
            bucket.clear();
        }

        for (Set<SchemaId> bucket : localUpdateBuckets.values()) {
            bucket.clear();
        }
    }

    // Add the id of a record type that has been updated locally
    // in a bucket. This record type will be skipped in a next
    // cache refresh sequence.
    // This avoids that a locally updated record type will be
    // overwritten by old data by a cache refresh.
    private void addToLocalUpdateBucket(SchemaId id, String bucketId) {
        Set<SchemaId> localUpdateBucket = localUpdateBuckets.get(bucketId);
        if (localUpdateBucket == null) {
            localUpdateBucket = new HashSet<SchemaId>();
            localUpdateBuckets.put(bucketId, localUpdateBucket);
        }
        localUpdateBucket.add(id);
    }

    // Check if the record type is present in the local update bucket.
    // If so, return true and remove it, in which case the refresh
    // should skip it to avoid replacing the record type with old data.
    private boolean removeFromLocalUpdateBucket(SchemaId id, String bucketId) {
        Set<SchemaId> localUpdateBucket = localUpdateBuckets.get(bucketId);
        if (localUpdateBucket == null) {
            return false;
        }
        return localUpdateBucket.remove(id);
    }
    
    public void clear() {
        nameCache.clear();
        
        for (Map bucket : buckets.values()) {
            bucket.clear();
        }

        for (Set<SchemaId> bucket : localUpdateBuckets.values()) {
            bucket.clear();
        }
    }

}<|MERGE_RESOLUTION|>--- conflicted
+++ resolved
@@ -191,11 +191,7 @@
                     }
                     bucket.put(recordType.getId(), recordType);
                 }
-<<<<<<< HEAD
-            }
-=======
             }            
->>>>>>> 4ee56cb5
         }
     }
 
@@ -261,7 +257,7 @@
         // Decrement the number of buckets that are being updated again.
         decCount();
     }
-    
+
     // Add the id of a record type that has been updated locally
     // in a bucket. This record type will be skipped in a next
     // cache refresh sequence.
@@ -286,43 +282,6 @@
         }
         return localUpdateBucket.remove(id);
     }
-
-    public void clear() {
-        nameCache.clear();
-        
-        for (Map bucket : buckets.values()) {
-            bucket.clear();
-        }
-
-        for (Set<SchemaId> bucket : localUpdateBuckets.values()) {
-            bucket.clear();
-        }
-    }
-
-    // Add the id of a record type that has been updated locally
-    // in a bucket. This record type will be skipped in a next
-    // cache refresh sequence.
-    // This avoids that a locally updated record type will be
-    // overwritten by old data by a cache refresh.
-    private void addToLocalUpdateBucket(SchemaId id, String bucketId) {
-        Set<SchemaId> localUpdateBucket = localUpdateBuckets.get(bucketId);
-        if (localUpdateBucket == null) {
-            localUpdateBucket = new HashSet<SchemaId>();
-            localUpdateBuckets.put(bucketId, localUpdateBucket);
-        }
-        localUpdateBucket.add(id);
-    }
-
-    // Check if the record type is present in the local update bucket.
-    // If so, return true and remove it, in which case the refresh
-    // should skip it to avoid replacing the record type with old data.
-    private boolean removeFromLocalUpdateBucket(SchemaId id, String bucketId) {
-        Set<SchemaId> localUpdateBucket = localUpdateBuckets.get(bucketId);
-        if (localUpdateBucket == null) {
-            return false;
-        }
-        return localUpdateBucket.remove(id);
-    }
     
     public void clear() {
         nameCache.clear();
