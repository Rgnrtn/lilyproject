/*
 * Copyright 2010 Outerthought bvba
 *
 * Licensed under the Apache License, Version 2.0 (the "License");
 * you may not use this file except in compliance with the License.
 * You may obtain a copy of the License at
 *
 *     http://www.apache.org/licenses/LICENSE-2.0
 *
 * Unless required by applicable law or agreed to in writing, software
 * distributed under the License is distributed on an "AS IS" BASIS,
 * WITHOUT WARRANTIES OR CONDITIONS OF ANY KIND, either express or implied.
 * See the License for the specific language governing permissions and
 * limitations under the License.
 */
package org.lilyproject.repository.impl;

import static org.lilyproject.util.hbase.LilyHBaseSchema.DELETE_MARKER;
import static org.lilyproject.util.hbase.LilyHBaseSchema.EXISTS_FLAG;

import java.io.IOException;
import java.util.*;
import java.util.Map.Entry;

import org.apache.commons.logging.Log;
import org.apache.commons.logging.LogFactory;
import org.apache.hadoop.hbase.KeyValue;
import org.apache.hadoop.hbase.client.*;
import org.apache.hadoop.hbase.filter.*;
import org.apache.hadoop.hbase.filter.CompareFilter.CompareOp;
import org.apache.hadoop.hbase.util.Bytes;
import org.lilyproject.bytes.api.DataOutput;
import org.lilyproject.bytes.impl.DataOutputImpl;
import org.lilyproject.hbaseext.ContainsValueComparator;
import org.lilyproject.repository.api.*;
import org.lilyproject.repository.impl.RepositoryMetrics.Action;
import org.lilyproject.repository.impl.valuetype.BlobValueType;
import org.lilyproject.repository.spi.RecordUpdateHook;
import org.lilyproject.rowlock.RowLock;
import org.lilyproject.rowlock.RowLocker;
import org.lilyproject.rowlog.api.RowLog;
import org.lilyproject.rowlog.api.RowLogException;
import org.lilyproject.rowlog.api.RowLogMessage;
import org.lilyproject.util.ArgumentValidator;
import org.lilyproject.util.Pair;
import org.lilyproject.util.hbase.HBaseTableFactory;
import org.lilyproject.util.hbase.LilyHBaseSchema;
import org.lilyproject.util.hbase.LilyHBaseSchema.RecordCf;
import org.lilyproject.util.hbase.LilyHBaseSchema.RecordColumn;
import org.lilyproject.util.io.Closer;
import org.lilyproject.util.repo.RecordEvent;
import org.lilyproject.util.repo.RecordEvent.Type;

/**
 * Repository implementation.
 * 
 */
public class HBaseRepository extends BaseRepository {
 
    private HTableInterface recordTable;
    private Map<Scope, byte[]> recordTypeIdColumnNames = new EnumMap<Scope, byte[]>(Scope.class);
    private Map<Scope, byte[]> recordTypeVersionColumnNames = new EnumMap<Scope, byte[]>(Scope.class);
    private RowLog wal;
    private RowLocker rowLocker;
    private List<RecordUpdateHook> updateHooks = Collections.emptyList();
    
    private Log log = LogFactory.getLog(getClass());
    private RepositoryMetrics metrics;

    public HBaseRepository(TypeManager typeManager, IdGenerator idGenerator, RowLog wal,
            HBaseTableFactory hbaseTableFactory, BlobManager blobManager, RowLocker rowLocker) throws IOException {
        super(typeManager, blobManager, idGenerator);

        this.wal = wal;

        recordTable = LilyHBaseSchema.getRecordTable(hbaseTableFactory);

        recordTypeIdColumnNames.put(Scope.NON_VERSIONED, RecordColumn.NON_VERSIONED_RT_ID.bytes);
        recordTypeIdColumnNames.put(Scope.VERSIONED, RecordColumn.VERSIONED_RT_ID.bytes);
        recordTypeIdColumnNames.put(Scope.VERSIONED_MUTABLE, RecordColumn.VERSIONED_MUTABLE_RT_ID.bytes);
        recordTypeVersionColumnNames.put(Scope.NON_VERSIONED, RecordColumn.NON_VERSIONED_RT_VERSION.bytes);
        recordTypeVersionColumnNames.put(Scope.VERSIONED, RecordColumn.VERSIONED_RT_VERSION.bytes);
        recordTypeVersionColumnNames.put(Scope.VERSIONED_MUTABLE, RecordColumn.VERSIONED_MUTABLE_RT_VERSION.bytes);

        this.rowLocker = rowLocker;
        metrics = new RepositoryMetrics("hbaserepository");
    }

    @Override
    public void close() throws IOException {
    }

    /**
     * Sets the record update hooks.
     */
    public void setRecordUpdateHooks(List<RecordUpdateHook> recordUpdateHooks) {
        this.updateHooks = recordUpdateHooks == null ?
                Collections.<RecordUpdateHook>emptyList() : recordUpdateHooks;
    }

    @Override
    public IdGenerator getIdGenerator() {
        return idGenerator;
    }

    @Override
    public Record createOrUpdate(Record record) throws RepositoryException {
        return createOrUpdate(record, true);
    }

    @Override
    public Record createOrUpdate(Record record, boolean useLatestRecordType) throws RepositoryException {

        if (record.getId() == null) {
            // While we could generate an ID ourselves in this case, this would defeat partly the purpose of
            // createOrUpdate, which is that clients would be able to retry the operation (in case of IO exceptions)
            // without having to worry that more than one record might be created.
            throw new RecordException("Record ID is mandatory when using create-or-update.");
        }

        byte[] rowId = record.getId().toBytes();
        Get get = new Get(rowId);
        get.addColumn(RecordCf.DATA.bytes, RecordColumn.DELETED.bytes);

        int attempts;
        
        for (attempts = 0; attempts < 3; attempts++) {            
            Result result;
            try {
                result = recordTable.get(get);
            } catch (IOException e) {
                throw new RecordException("Error reading record row for record id " + record.getId());
            }

            byte[] deleted = result.getValue(RecordCf.DATA.bytes, RecordColumn.DELETED.bytes);
            if ((deleted == null) || (Bytes.toBoolean(deleted))) {
                // do the create
                try {
                    Record createdRecord = create(record);
                    return createdRecord;
                } catch (RecordExistsException e) {
                     // someone created the record since we checked, we will try again
                }
            } else {
                // do the update
                try {
                    record = update(record, false, useLatestRecordType);
                    return record;
                } catch (RecordNotFoundException e) {
                    // some deleted the record since we checked, we will try again
                }
            }
        }

        throw new RecordException("Create-or-update failed after " + attempts +
                " attempts, toggling between create and update mode.");
    }

    @Override
    public Record create(Record record) throws RepositoryException {

        long before = System.currentTimeMillis();
        try {
            checkCreatePreconditions(record);
            
            Record newRecord = record.cloneRecord();
    
            RecordId recordId = newRecord.getId();
            if (recordId == null) {
                recordId = idGenerator.newRecordId();
                newRecord.setId(recordId);
            }
    
            byte[] rowId = recordId.toBytes();
            RowLock rowLock = null;

            try {
                FieldTypes fieldTypes= typeManager.getFieldTypesSnapshot();
                
                // Lock the row
                rowLock = lockRow(recordId);

                long version = 1L;
                // If the record existed it would have been deleted.
                // The version numbering continues from where it has been deleted.
                Get get = new Get(rowId);
                get.addColumn(RecordCf.DATA.bytes, RecordColumn.DELETED.bytes);
                get.addColumn(RecordCf.DATA.bytes, RecordColumn.VERSION.bytes);
                Result result = recordTable.get(get);
                if (!result.isEmpty()) {
                    // If the record existed it should have been deleted
                    byte[] recordDeleted = result.getValue(RecordCf.DATA.bytes, RecordColumn.DELETED.bytes);
                    if (recordDeleted != null && !Bytes.toBoolean(recordDeleted)) {
                        throw new RecordExistsException(recordId);
                    }
                    byte[] oldVersion = result.getValue(RecordCf.DATA.bytes, RecordColumn.VERSION.bytes);
                    if (oldVersion != null) {
                        version = Bytes.toLong(oldVersion) + 1;
                        // Make sure any old data gets cleared and old blobs are deleted
                        // This is to cover the failure scenario where a record was deleted, but a failure
                        // occurred before executing the clearData
                        // If this was already done, this is a no-op
                        clearData(recordId, null);
                    }
                }
                
                Record dummyOriginalRecord = newRecord();
                Put put = new Put(newRecord.getId().toBytes());
                put.add(RecordCf.DATA.bytes, RecordColumn.DELETED.bytes, 1L, Bytes.toBytes(false));
                RecordEvent recordEvent = new RecordEvent();
                recordEvent.setType(Type.CREATE);
                Set<BlobReference> referencedBlobs = new HashSet<BlobReference>();
                Set<BlobReference> unReferencedBlobs = new HashSet<BlobReference>();
                
                calculateRecordChanges(newRecord, dummyOriginalRecord, version, put, recordEvent, referencedBlobs,
                        unReferencedBlobs, false, fieldTypes);

                // Make sure the record type changed flag stays false for a newly
                // created record
                recordEvent.setRecordTypeChanged(false);
                Long newVersion = newRecord.getVersion();
                if (newVersion != null)
                    recordEvent.setVersionCreated(newVersion);

                // Reserve blobs so no other records can use them
                reserveBlobs(null, referencedBlobs);

                putRowWithWalProcessing(recordId, rowLock, put, recordEvent);

                // Remove the used blobs from the blobIncubator
                blobManager.handleBlobReferences(recordId, referencedBlobs, unReferencedBlobs);
                
            } catch (IOException e) {
                throw new RecordException("Exception occurred while creating record '" + recordId + "' in HBase table",
                        e);
            } catch (RowLogException e) {
                throw new RecordException("Exception occurred while creating record '" + recordId + "' in HBase table",
                        e);
            } catch (InterruptedException e) {
                Thread.currentThread().interrupt();
                throw new RecordException("Exception occurred while creating record '" + recordId + "' in HBase table",
                        e);
            } catch (BlobException e) {
                throw new RecordException("Exception occurred while creating record '" + recordId + "'",
                        e);
            } finally {
                unlockRow(rowLock);
            }

            newRecord.setResponseStatus(ResponseStatus.CREATED);
            newRecord.getFieldsToDelete().clear();
            return newRecord;
        } finally {
            metrics.report(Action.CREATE, System.currentTimeMillis() - before);
        }
    }

    private void checkCreatePreconditions(Record record) throws InvalidRecordException {
        ArgumentValidator.notNull(record, "record");
        if (record.getRecordTypeName() == null) {
            throw new InvalidRecordException("The recordType cannot be null for a record to be created.", record.getId());
        }
        if (record.getFields().isEmpty()) {
            throw new InvalidRecordException("Creating an empty record is not allowed", record.getId());
        }
    }

    @Override
    public Record update(Record record) throws RepositoryException {
        return update(record, false, true);
    }

    @Override
    public Record update(Record record, List<MutationCondition> conditions) throws RepositoryException {
        return update(record, false, true, conditions);
    }

    @Override
    public Record update(Record record, boolean updateVersion, boolean useLatestRecordType) throws RepositoryException {
        return update(record, updateVersion, useLatestRecordType, null);
    }

    @Override
    public Record update(Record record, boolean updateVersion, boolean useLatestRecordType,
            List<MutationCondition> conditions) throws RepositoryException {

        long before = System.currentTimeMillis();
        RecordId recordId = record.getId();
        RowLock rowLock = null;
        try {
            if (recordId == null) {
                throw new InvalidRecordException("The recordId cannot be null for a record to be updated.", record.getId());
            }
            
            FieldTypes fieldTypes = typeManager.getFieldTypesSnapshot();
            
            // Take Custom Lock
            rowLock = lockRow(recordId);

            checkAndProcessOpenMessages(record.getId(), rowLock);
            
            // Check if the update is an update of mutable fields
            if (updateVersion) {
                try {
                    return updateMutableFields(record, useLatestRecordType, conditions, rowLock, fieldTypes);
                } catch (BlobException e) {
                    throw new RecordException("Exception occurred while updating record '" + record.getId() + "'",
                            e);
                }
            } else {
                return updateRecord(record, useLatestRecordType, conditions, rowLock, fieldTypes);
            }
        } catch (IOException e) {
            throw new RecordException("Exception occurred while updating record '" + recordId + ">' on HBase table",
                    e); 
        } finally {
            unlockRow(rowLock);
            metrics.report(Action.UPDATE, System.currentTimeMillis() - before);
        }
    }
    
    
    private Record updateRecord(Record record, boolean useLatestRecordType, List<MutationCondition> conditions,
            RowLock rowLock, FieldTypes fieldTypes) throws RepositoryException {

        RecordId recordId = record.getId();

        try {
            Record originalRecord = new UnmodifiableRecord(read(record.getId(), null, null, null, fieldTypes));

            for (RecordUpdateHook hook : updateHooks) {
                hook.beforeUpdate(record, originalRecord, this, fieldTypes);
            }

            Record newRecord = record.cloneRecord();

            Put put = new Put(newRecord.getId().toBytes());
            Set<BlobReference> referencedBlobs = new HashSet<BlobReference>();
            Set<BlobReference> unReferencedBlobs = new HashSet<BlobReference>();
            RecordEvent recordEvent = new RecordEvent();
            recordEvent.setType(Type.UPDATE);
            long newVersion = originalRecord.getVersion() == null ? 1 : originalRecord.getVersion() + 1;
                
            if (calculateRecordChanges(newRecord, originalRecord, newVersion, put, recordEvent, referencedBlobs,
                    unReferencedBlobs, useLatestRecordType, fieldTypes)) {

                // Check the conditions after establishing that the record really needs updating, this makes the
                // conditional update operation idempotent.
                Record conditionsResponse = MutationConditionVerifier.checkConditions(originalRecord, conditions, this,
                        record);
                if (conditionsResponse != null) {
                    return conditionsResponse;
                }

                // Reserve blobs so no other records can use them
                reserveBlobs(record.getId(), referencedBlobs);
                putRowWithWalProcessing(recordId, rowLock, put, recordEvent);
                // Remove the used blobs from the blobIncubator and delete unreferenced blobs from the blobstore
                blobManager.handleBlobReferences(recordId, referencedBlobs, unReferencedBlobs);
                newRecord.setResponseStatus(ResponseStatus.UPDATED);
            } else {
                newRecord.setResponseStatus(ResponseStatus.UP_TO_DATE);
            }

            newRecord.getFieldsToDelete().clear();
            return newRecord;

        } catch (RowLogException e) {
            throw new RecordException("Exception occurred while putting updated record '" + recordId
                    + "' on HBase table", e);

        } catch (IOException e) {
            throw new RecordException("Exception occurred while updating record '" + recordId + "' on HBase table",
                    e);
        } catch (InterruptedException e) {
            Thread.currentThread().interrupt();
            throw new RecordException("Exception occurred while updating record '" + recordId + "' on HBase table",
                    e);
        } catch (BlobException e) {
            throw new RecordException("Exception occurred while putting updated record '" + recordId
                    + "' on HBase table", e);
        }
    }

    // This method takes a put object containing the row's data to be updated
    // A wal message is added to this put object
    // The rowLocker is asked to put the data and message on the record table using the given rowlock
    // Finally the wal is asked to process the message
    private void putRowWithWalProcessing(RecordId recordId, RowLock rowLock, Put put, RecordEvent recordEvent)
            throws InterruptedException, RowLogException, IOException, RecordException {
        RowLogMessage walMessage;
        walMessage = wal.putMessage(recordId.toBytes(), null, recordEvent.toJsonBytes(), put);
        if (!rowLocker.put(put, rowLock)) {
            throw new RecordException("Invalid or expired lock trying to put record '" + recordId + "' on HBase table");
        }

        if (walMessage != null) {
            try {
                wal.processMessage(walMessage, rowLock);
            } catch (InterruptedException e) {
                Thread.currentThread().interrupt();
                log.warn("Processing message '" + walMessage + "' by the WAL got interrupted. It will be retried later.", e);
            } catch (RowLogException e) {
                log.warn("Exception while processing message '" + walMessage + "' by the WAL. It will be retried later.", e);
            }
        }
    }

    // Calculates the changes that are to be made on the record-row and puts
    // this information on the Put object and the RecordEvent
    private boolean calculateRecordChanges(Record record, Record originalRecord, Long version, Put put,
            RecordEvent recordEvent, Set<BlobReference> referencedBlobs, Set<BlobReference> unReferencedBlobs,
            boolean useLatestRecordType, FieldTypes fieldTypes) throws InterruptedException, RepositoryException {
        QName recordTypeName = record.getRecordTypeName();
        Long recordTypeVersion = null;
        if (recordTypeName == null) {
            recordTypeName = originalRecord.getRecordTypeName();
        } else {
            recordTypeVersion = useLatestRecordType ? null : record.getRecordTypeVersion();
        }

        RecordType recordType = typeManager.getRecordTypeByName(recordTypeName, recordTypeVersion);
        
        // Check which fields have changed
        Set<Scope> changedScopes = calculateChangedFields(record, originalRecord, recordType, version, put, recordEvent,
                referencedBlobs, unReferencedBlobs, fieldTypes);

        // If no versioned fields have changed, keep the original version
        boolean versionedFieldsHaveChanged = changedScopes.contains(Scope.VERSIONED)
                || changedScopes.contains(Scope.VERSIONED_MUTABLE);
        if (!versionedFieldsHaveChanged) {
            version = originalRecord.getVersion();
        }

        boolean fieldsHaveChanged = !changedScopes.isEmpty();
        if (fieldsHaveChanged) {
            // The provided recordTypeVersion could have been null, so the latest version of the recordType was taken
            // and we need to know which version that is
            recordTypeVersion = recordType.getVersion(); 
            if (!recordTypeName.equals(originalRecord.getRecordTypeName())
                    || !recordTypeVersion.equals(originalRecord.getRecordTypeVersion())) {
                recordEvent.setRecordTypeChanged(true);
                put.add(RecordCf.DATA.bytes, RecordColumn.NON_VERSIONED_RT_ID.bytes, 1L, recordType.getId().getBytes());
                put.add(RecordCf.DATA.bytes, RecordColumn.NON_VERSIONED_RT_VERSION.bytes, 1L,
                        Bytes.toBytes(recordTypeVersion));
            }
            // Always set the record type on the record since the requested
            // record type could have been given without a version number
            record.setRecordType(recordTypeName, recordTypeVersion);
            if (version != null) {
                byte[] versionBytes = Bytes.toBytes(version);
                put.add(RecordCf.DATA.bytes, RecordColumn.VERSION.bytes, 1L, versionBytes);
            }
            validateRecord(record, originalRecord, recordType, fieldTypes);

        }

        setRecordTypesAfterUpdate(record, originalRecord, changedScopes);

        // Always set the version on the record. If no fields were changed this
        // will give the latest version in the repository
        record.setVersion(version);
        
        if (versionedFieldsHaveChanged) {
            recordEvent.setVersionCreated(version);
        }

        // Clear the list of deleted fields, as this is typically what the user will expect when using the
        // record object for future updates. 
        return fieldsHaveChanged;
    }

    private void setRecordTypesAfterUpdate(Record record, Record originalRecord, Set<Scope> changedScopes) {
        // The returned record object after an update should always contain complete record type information for
        // all the scopes
        for (Scope scope : Scope.values()) {
            // For any unchanged or non-existing scope, we reset the record type information to the one of the
            // original record, so that the returned record object corresponds to the repository state (= same
            // as when one would do a fresh read)
            //
            // Copy over the original record type of a scope if:
            //   - the scope was unchanged. If it was changed, the record type will already have been filled in
            //     by calculateRecordChanges.
            //   - for the non-versioned scope, only copy it over if none of the scopes changed, because the
            //     record type of the non-versioned scope is always brought up to date in case any scope is changed
            if (!changedScopes.contains(scope) && (scope != Scope.NON_VERSIONED || changedScopes.isEmpty())) {
                record.setRecordType(scope, originalRecord.getRecordTypeName(scope),
                        originalRecord.getRecordTypeVersion(scope));
            }
        }
    }
    
    private void validateRecord(Record record, Record originalRecord, RecordType recordType, FieldTypes fieldTypes)
            throws TypeException, InvalidRecordException, InterruptedException {
        // Check mandatory fields
        Collection<FieldTypeEntry> fieldTypeEntries = recordType.getFieldTypeEntries();
        List<QName> fieldsToDelete = record.getFieldsToDelete();
        for (FieldTypeEntry fieldTypeEntry : fieldTypeEntries) {
            if (fieldTypeEntry.isMandatory()) {
                FieldType fieldType = fieldTypes.getFieldType(fieldTypeEntry.getFieldTypeId());
                QName fieldName = fieldType.getName();
                if (fieldsToDelete.contains(fieldName)) {
                    throw new InvalidRecordException("Field: '" + fieldName + "' is mandatory.", record.getId());
                }
                if (!record.hasField(fieldName) && !originalRecord.hasField(fieldName)) {
                    throw new InvalidRecordException("Field: '" + fieldName + "' is mandatory.", record.getId());
                }
            }
        }
    }

    // Calculates which fields have changed and updates the record types of the scopes that have changed fields
    private Set<Scope> calculateChangedFields(Record record, Record originalRecord, RecordType recordType,
            Long version, Put put, RecordEvent recordEvent, Set<BlobReference> referencedBlobs,
            Set<BlobReference> unReferencedBlobs, FieldTypes fieldTypes)
            throws InterruptedException, RepositoryException {

        Map<QName, Object> originalFields = originalRecord.getFields();
        Set<Scope> changedScopes = EnumSet.noneOf(Scope.class);
        
        Map<QName, Object> fields = getFieldsToUpdate(record);
        
        changedScopes.addAll(calculateUpdateFields(record, fields, originalFields, null, version, put, recordEvent,
                referencedBlobs, unReferencedBlobs, false, fieldTypes));
        for (BlobReference referencedBlob : referencedBlobs) {
            referencedBlob.setRecordId(record.getId());
        }
        for (BlobReference unReferencedBlob : unReferencedBlobs) {
            unReferencedBlob.setRecordId(record.getId());
        }
        // Update record types
        for (Scope scope : changedScopes) {
            long versionOfRTField = version;
            if (Scope.NON_VERSIONED.equals(scope)) {
                versionOfRTField = 1L; // For non-versioned fields the record type is always stored at version 1.
            }
            // Only update the recordTypeNames and versions if they have indeed changed
            QName originalScopeRecordTypeName = originalRecord.getRecordTypeName(scope);
            if (originalScopeRecordTypeName == null) {
                put.add(RecordCf.DATA.bytes, recordTypeIdColumnNames.get(scope), versionOfRTField,
                        recordType.getId().getBytes());
                put.add(RecordCf.DATA.bytes, recordTypeVersionColumnNames.get(scope), versionOfRTField,
                        Bytes.toBytes(recordType.getVersion()));
            } else {
                RecordType originalScopeRecordType = typeManager.getRecordTypeByName(originalScopeRecordTypeName,
                        originalRecord.getRecordTypeVersion(scope));
                if (!recordType.getId().equals(originalScopeRecordType.getId())) {
                    put.add(RecordCf.DATA.bytes, recordTypeIdColumnNames.get(scope), versionOfRTField,
                            recordType.getId().getBytes());
                }
                if (!recordType.getVersion().equals(originalScopeRecordType.getVersion())) {
                    put.add(RecordCf.DATA.bytes, recordTypeVersionColumnNames.get(scope), versionOfRTField,
                            Bytes.toBytes(recordType.getVersion()));
                }
            }
            record.setRecordType(scope, recordType.getName(), recordType.getVersion());
        }
        return changedScopes;
    }

    // Returns a map (fieldname -> field) of all fields that are indicated by the record to be updated.
    // The map also includes the fields that need to be deleted. Their name is mapped onto the delete marker.
    private Map<QName, Object> getFieldsToUpdate(Record record) {
        // Work with a copy of the map
        Map<QName, Object> fields = new HashMap<QName, Object>();
        fields.putAll(record.getFields());
        for (QName qName : record.getFieldsToDelete()) {
            fields.put(qName, DELETE_MARKER);
        }
        return fields;
    }

    // Checks for each field if it is different from its previous value and indeed needs to be updated.
    private Set<Scope> calculateUpdateFields(Record parentRecord, Map<QName, Object> fields,
            Map<QName, Object> originalFields,
            Map<QName, Object> originalNextFields, Long version, Put put, RecordEvent recordEvent,
            Set<BlobReference> referencedBlobs, Set<BlobReference> unReferencedBlobs, boolean mutableUpdate,
            FieldTypes fieldTypes) throws InterruptedException, TypeException, BlobException, RecordException, RepositoryException {
        Set<Scope> changedScopes = EnumSet.noneOf(Scope.class);
        for (Entry<QName, Object> field : fields.entrySet()) {
            QName fieldName = field.getKey();
            Object newValue = field.getValue();
            boolean fieldIsNewOrDeleted = !originalFields.containsKey(fieldName);
            Object originalValue = originalFields.get(fieldName);
            if (!(
                    ((newValue == null) && (originalValue == null))         // Don't update if both are null
                    || (isDeleteMarker(newValue) && fieldIsNewOrDeleted)    // Don't delete if it doesn't exist
                    || (newValue.equals(originalValue)))) {                 // Don't update if they didn't change
                FieldTypeImpl fieldType = (FieldTypeImpl)fieldTypes.getFieldType(fieldName);
                Scope scope = fieldType.getScope();
                
                // Check if the newValue contains blobs 
                Set<BlobReference> newReferencedBlobs = getReferencedBlobs(fieldType, newValue);
                referencedBlobs.addAll(newReferencedBlobs);

                byte[] encodedFieldValue = encodeFieldValue(parentRecord, fieldType, newValue);

                // Check if the previousValue contained blobs which should be deleted since they are no longer used
                // In case of a mutable update, it is checked later if no other versions use the blob before deciding to delete it
                if (Scope.NON_VERSIONED.equals(scope) || (mutableUpdate && Scope.VERSIONED_MUTABLE.equals(scope))) {
                    if (originalValue != null) {
                        Set<BlobReference> previouslyReferencedBlobs = getReferencedBlobs(fieldType, originalValue);
                        previouslyReferencedBlobs.removeAll(newReferencedBlobs);
                        unReferencedBlobs.addAll(previouslyReferencedBlobs);
                    }
                }

                // Set the value 
                if (Scope.NON_VERSIONED.equals(scope)) {
                    put.add(RecordCf.DATA.bytes, fieldType.getQualifier(), 1L, encodedFieldValue);
                } else {
                    put.add(RecordCf.DATA.bytes, fieldType.getQualifier(), version, encodedFieldValue);
                    // If it is a mutable update and the next version of the field was the same as the one that is being updated,
                    // the original value needs to be copied to that next version (due to sparseness of the table). 
                    if (originalNextFields != null && !fieldIsNewOrDeleted && originalNextFields.containsKey(fieldName)) {
                        copyValueToNextVersionIfNeeded(parentRecord, version, put, originalNextFields, fieldName,
                                originalValue, fieldTypes);
                    }
                }
                
                changedScopes.add(scope);

                recordEvent.addUpdatedField(fieldType.getId());
            }
        }
        return changedScopes;
    }
    
    private byte[] encodeFieldValue(Record parentRecord, FieldType fieldType, Object fieldValue)
            throws FieldTypeNotFoundException,
            RecordTypeNotFoundException, RecordException, RepositoryException, InterruptedException {
        if (isDeleteMarker(fieldValue))
            return DELETE_MARKER;
        ValueType valueType = fieldType.getValueType();

        DataOutput dataOutput = new DataOutputImpl();
        dataOutput.writeByte(EXISTS_FLAG);
        IdentityHashMap<Record, Object> parentRecords = new IdentityHashMap<Record, Object>();
        parentRecords.put(parentRecord, null);
        valueType.write(fieldValue, dataOutput, parentRecords);
        return dataOutput.toByteArray();
    }

    private boolean isDeleteMarker(Object fieldValue) {
        return (fieldValue instanceof byte[]) && Arrays.equals(DELETE_MARKER, (byte[])fieldValue);
    }

    private Record updateMutableFields(Record record, boolean latestRecordType, List<MutationCondition> conditions,
            RowLock rowLock, FieldTypes fieldTypes) throws RepositoryException {

        Record newRecord = record.cloneRecord();

        RecordId recordId = record.getId();
        
        Long version = record.getVersion();
        if (version == null) {
            throw new InvalidRecordException("The version of the record cannot be null to update mutable fields",
                    record.getId());
        }

        try {
            Map<QName, Object> fields = getFieldsToUpdate(record);
            fields = filterMutableFields(fields, fieldTypes);

            Record originalRecord = new UnmodifiableRecord(read(recordId, version, null, null, fieldTypes));

            Map<QName, Object> originalFields = filterMutableFields(originalRecord.getFields(), fieldTypes);

            Record originalNextRecord = null;
            Map<QName, Object> originalNextFields = null;
            try {
                originalNextRecord = read(recordId, version + 1, null, new ReadContext(), fieldTypes);
                originalNextFields = filterMutableFields(originalNextRecord.getFields(), fieldTypes);
            } catch (VersionNotFoundException e) {
                // There is no next version of the record
            }

            Put put = new Put(recordId.toBytes());
            Set<BlobReference> referencedBlobs = new HashSet<BlobReference>();
            Set<BlobReference> unReferencedBlobs = new HashSet<BlobReference>();

            RecordEvent recordEvent = new RecordEvent();
            recordEvent.setType(Type.UPDATE);
            recordEvent.setVersionUpdated(version);

            
            Set<Scope> changedScopes = calculateUpdateFields(record, fields, originalFields, originalNextFields,
                    version, put,
                    recordEvent, referencedBlobs, unReferencedBlobs, true, fieldTypes);
            for (BlobReference referencedBlob : referencedBlobs) {
                referencedBlob.setRecordId(recordId);
            }
            for (BlobReference unReferencedBlob : unReferencedBlobs) {
                unReferencedBlob.setRecordId(recordId);
            }
            
            if (!changedScopes.isEmpty()) {
                // Check the conditions after establishing that the record really needs updating, this makes the
                // conditional update operation idempotent.
                Record conditionsRecord = MutationConditionVerifier.checkConditions(originalRecord, conditions, this,
                        record);
                if (conditionsRecord != null) {
                    return conditionsRecord;
                }

                // Update the record types
                
                // If no record type is specified explicitly, use the current one of the non-versioned scope
                QName recordTypeName = record.getRecordTypeName() != null ? record.getRecordTypeName() : originalRecord.getRecordTypeName();
                Long recordTypeVersion;
                if (latestRecordType) {
                    recordTypeVersion = null;
                } else if (record.getRecordTypeName() == null) {
                    recordTypeVersion = originalRecord.getRecordTypeVersion();
                } else {
                    recordTypeVersion = record.getRecordTypeVersion();
                }
                RecordType recordType = typeManager.getRecordTypeByName(recordTypeName, recordTypeVersion);
                
                // Update the mutable record type in the record object
                Scope mutableScope = Scope.VERSIONED_MUTABLE;
                newRecord.setRecordType(mutableScope, recordType.getName(), recordType.getVersion());
                
                // If the record type changed, update it on the record table
                QName originalMutableScopeRecordTypeName = originalRecord.getRecordTypeName(mutableScope);
                if (originalMutableScopeRecordTypeName == null) { // There was no initial mutable record type yet
                    put.add(RecordCf.DATA.bytes, recordTypeIdColumnNames.get(mutableScope), version, recordType.getId().getBytes());
                    put.add(RecordCf.DATA.bytes, recordTypeVersionColumnNames.get(mutableScope), version, Bytes.toBytes(recordType.getVersion()));
                } else {
                    RecordType originalMutableScopeRecordType = typeManager.getRecordTypeByName(originalMutableScopeRecordTypeName, originalRecord.getRecordTypeVersion(mutableScope));
                    if (!recordType.getId().equals(originalMutableScopeRecordType.getId())) {
                        // If the next record version had the same record type name, copy the original value to that one
                        if (originalNextRecord != null && originalMutableScopeRecordType.getName().equals(originalNextRecord.getRecordTypeName(mutableScope))) {
                            put.add(RecordCf.DATA.bytes, recordTypeIdColumnNames.get(mutableScope), version+1, originalMutableScopeRecordType.getId().getBytes());
                        }
                        put.add(RecordCf.DATA.bytes, recordTypeIdColumnNames.get(mutableScope), version, recordType.getId().getBytes());
                    }
                    if (!recordType.getVersion().equals(originalMutableScopeRecordType.getVersion())) {
                        // If the next record version had the same record type version, copy the original value to that one
                        if (originalNextRecord != null && originalMutableScopeRecordType.getVersion().equals(originalNextRecord.getRecordTypeVersion(mutableScope))) {
                            put.add(RecordCf.DATA.bytes, recordTypeIdColumnNames.get(mutableScope), version+1, Bytes.toBytes(originalMutableScopeRecordType.getVersion()));
                        }
                        put.add(RecordCf.DATA.bytes, recordTypeVersionColumnNames.get(mutableScope), version, Bytes.toBytes(recordType.getVersion()));
                    }
                }
                
                // Validate if the new values for the record are valid wrt the recordType (e.g. mandatory fields)
                validateRecord(newRecord, originalRecord, recordType, fieldTypes);

                recordEvent.setVersionUpdated(version);

                // Reserve blobs so no other records can use them
                reserveBlobs(record.getId(), referencedBlobs);
                
                putRowWithWalProcessing(recordId, rowLock, put, recordEvent);
                
                // The unReferencedBlobs could still be in use in another version of the mutable field,
                // therefore we filter them first
                unReferencedBlobs = filterReferencedBlobs(recordId, unReferencedBlobs, version);
                
                // Remove the used blobs from the blobIncubator
                blobManager.handleBlobReferences(recordId, referencedBlobs, unReferencedBlobs);

                newRecord.setResponseStatus(ResponseStatus.UPDATED);
            } else {
                newRecord.setResponseStatus(ResponseStatus.UP_TO_DATE);
            }

            setRecordTypesAfterUpdate(record, originalRecord, changedScopes);
        } catch (RowLogException e) {
            throw new RecordException("Exception occurred while updating record '" + recordId+ "' on HBase table", e);
        } catch (IOException e) {
            throw new RecordException("Exception occurred while updating record '" + recordId + "' on HBase table",
                    e);
        } catch (InterruptedException e) {
            Thread.currentThread().interrupt();
            throw new RecordException("Exception occurred while updating record '" + recordId + "' on HBase table",
                    e);
        } finally {
            unlockRow(rowLock);
        }

        newRecord.getFieldsToDelete().clear();
        return newRecord;
    }

    private Map<QName, Object> filterMutableFields(Map<QName, Object> fields, FieldTypes fieldTypes)
            throws RecordException, TypeException, InterruptedException {
        Map<QName, Object> mutableFields = new HashMap<QName, Object>();
        for (Entry<QName, Object> field : fields.entrySet()) {
            FieldType fieldType = fieldTypes.getFieldType(field.getKey());
            if (Scope.VERSIONED_MUTABLE.equals(fieldType.getScope())) {
                mutableFields.put(field.getKey(), field.getValue());
            }
        }
        return mutableFields;
    }

    /**
     * If the original value is the same as for the next version
     * this means that the cell at the next version does not contain any value yet,
     * and the record relies on what is in the previous cell's version.
     * The original value needs to be copied into it. Otherwise we loose that value.
     */
    private void copyValueToNextVersionIfNeeded(Record parentRecord, Long version, Put put,
            Map<QName, Object> originalNextFields,
            QName fieldName, Object originalValue, FieldTypes fieldTypes)
            throws RecordException, TypeException, RepositoryException, InterruptedException {
        Object originalNextValue = originalNextFields.get(fieldName);
        if ((originalValue == null && originalNextValue == null) || originalValue.equals(originalNextValue)) {
            FieldTypeImpl fieldType = (FieldTypeImpl)fieldTypes.getFieldType(fieldName);
            byte[] encodedValue = encodeFieldValue(parentRecord, fieldType, originalValue);
            put.add(RecordCf.DATA.bytes, fieldType.getQualifier(), version + 1, encodedValue);
        }
    }

    @Override
    public Record read(RecordId recordId, List<QName> fieldNames) throws RepositoryException, InterruptedException {
        return read(recordId, null, fieldNames == null ? null : fieldNames.toArray(new QName[fieldNames.size()]));
    }
    
    @Override
    public Record read(RecordId recordId, QName... fieldNames) throws RepositoryException, InterruptedException {
        return read(recordId, null, fieldNames);
    }
    
    @Override
    public List<Record> read(List<RecordId> recordIds, List<QName> fieldNames)
            throws RepositoryException, InterruptedException {
        return read(recordIds, fieldNames == null ? null : fieldNames.toArray(new QName[fieldNames.size()]));
    }
    
    @Override
    public List<Record> read(List<RecordId> recordIds, QName...fieldNames)
            throws RepositoryException, InterruptedException {
        FieldTypes fieldTypes = typeManager.getFieldTypesSnapshot();
        List<FieldType> fields = getFieldTypesFromNames(fieldTypes, fieldNames);
        
        return read(recordIds, fields, fieldTypes);
    }

    @Override
    public Record read(RecordId recordId, Long version, List<QName> fieldNames)
            throws RepositoryException, InterruptedException {
        return read(recordId, version , fieldNames == null ? null : fieldNames.toArray(new QName[fieldNames.size()]));
    }
    
    @Override
    public Record read(RecordId recordId, Long version, QName... fieldNames) throws RepositoryException, InterruptedException {
        FieldTypes fieldTypes = typeManager.getFieldTypesSnapshot();
        List<FieldType> fields = getFieldTypesFromNames(fieldTypes, fieldNames);
        
        return read(recordId, version, fields, null, fieldTypes);
    }

    private List<FieldType> getFieldTypesFromNames(FieldTypes fieldTypes, QName... fieldNames)
        throws TypeException, InterruptedException {
        List<FieldType> fields = null;
        if (fieldNames != null) {
            fields = new ArrayList<FieldType>();
            for (QName fieldName : fieldNames) {
                fields.add(fieldTypes.getFieldType(fieldName));
            }
        }
        return fields;
    }
    
    private List<FieldType> getFieldTypesFromIds(List<SchemaId> fieldIds, FieldTypes fieldTypes)
            throws TypeException, InterruptedException {
        List<FieldType> fields = null;
        if (fieldIds != null) {
            fields = new ArrayList<FieldType>(fieldIds.size());
            for (SchemaId fieldId : fieldIds) {
                fields.add(fieldTypes.getFieldType(fieldId));
            }
        }
        return fields;
    }
    
    @Override
    public List<Record> readVersions(RecordId recordId, Long fromVersion, Long toVersion, List<QName> fieldNames)
        throws RepositoryException, InterruptedException {
        return readVersions(recordId, fromVersion, toVersion, fieldNames == null ? null : fieldNames.toArray(new QName[fieldNames.size()]));
    }
    
    @Override
    public List<Record> readVersions(RecordId recordId, Long fromVersion, Long toVersion, QName... fieldNames)
            throws RepositoryException, InterruptedException {
        ArgumentValidator.notNull(recordId, "recordId");
        ArgumentValidator.notNull(fromVersion, "fromVersion");
        ArgumentValidator.notNull(toVersion, "toVersion");
        if (fromVersion > toVersion) {
            throw new IllegalArgumentException("fromVersion '" + fromVersion +
                    "' must be smaller or equal to toVersion '" + toVersion + "'");
        }

        FieldTypes fieldTypes = typeManager.getFieldTypesSnapshot();
        List<FieldType> fields = getFieldTypesFromNames(fieldTypes, fieldNames);

        int numberOfVersionsToRetrieve = (int)(toVersion - fromVersion + 1);
        Result result = getRow(recordId, toVersion, numberOfVersionsToRetrieve, fields);
        if (fromVersion < 1L)
            fromVersion = 1L; // Put the fromVersion to a sensible value
        Long latestVersion = getLatestVersion(result);
        if (latestVersion < toVersion)
            toVersion = latestVersion; // Limit the toVersion to the highest possible version
        List<Long> versionsToRead = new ArrayList<Long>(); 
        for (long version = fromVersion; version <= toVersion; version++) {
            versionsToRead.add(version);
        }
        return getRecordsFromRowResult(recordId, versionsToRead, result, fieldTypes);
    }
    
    @Override
    public List<Record> readVersions(RecordId recordId, List<Long> versions, List<QName> fieldNames)
    throws RepositoryException, InterruptedException {
        return readVersions(recordId, versions, fieldNames == null ? null : fieldNames.toArray(new QName[fieldNames.size()]));
    }
    
    @Override
    public List<Record> readVersions(RecordId recordId, List<Long> versions, QName... fieldNames)
            throws RepositoryException, InterruptedException {
        ArgumentValidator.notNull(recordId, "recordId");
        ArgumentValidator.notNull(versions, "versions");
        
        if (versions.isEmpty())
            return new ArrayList<Record>();

        Collections.sort(versions);
        
        FieldTypes fieldTypes = typeManager.getFieldTypesSnapshot();
        List<FieldType> fields = getFieldTypesFromNames(fieldTypes, fieldNames);
        
        Long lowestRequestedVersion = versions.get(0);
        Long highestRequestedVersion = versions.get(versions.size()-1);
        int numberOfVersionsToRetrieve = (int)(highestRequestedVersion - lowestRequestedVersion + 1);
        Result result = getRow(recordId, highestRequestedVersion, numberOfVersionsToRetrieve, fields);
        Long latestVersion = getLatestVersion(result);
        
        // Drop the versions that are higher than the latestVersion
        List<Long> validVersions = new ArrayList<Long>();
        for (Long version : versions) {
            if (version > latestVersion)
                break;
            validVersions.add(version);
        }
        return getRecordsFromRowResult(recordId, validVersions, result, fieldTypes);
    }
    
    @Override
    public IdRecord readWithIds(RecordId recordId, Long version, List<SchemaId> fieldIds)
            throws RepositoryException, InterruptedException {
        ReadContext readContext = new ReadContext();

        FieldTypes fieldTypes = typeManager.getFieldTypesSnapshot();
        List<FieldType> fields = getFieldTypesFromIds(fieldIds, fieldTypes);

        Record record = read(recordId, version, fields, readContext, fieldTypes);

        Map<SchemaId, QName> idToQNameMapping = new HashMap<SchemaId, QName>();
        for (FieldType fieldType : readContext.getFieldTypes().values()) {
            idToQNameMapping.put(fieldType.getId(), fieldType.getName());
        }

        Map<Scope, SchemaId> recordTypeIds = new EnumMap<Scope, SchemaId>(Scope.class);
        for (Map.Entry<Scope, RecordType> entry : readContext.getRecordTypes().entrySet()) {
            recordTypeIds.put(entry.getKey(), entry.getValue().getId());
        }

        return new IdRecordImpl(record, idToQNameMapping, recordTypeIds);
    }
    
    private Record read(RecordId recordId, Long requestedVersion, List<FieldType> fields, ReadContext readContext,
            FieldTypes fieldTypes) throws RepositoryException, InterruptedException {
        long before = System.currentTimeMillis();
        try {
            ArgumentValidator.notNull(recordId, "recordId");
    
            Result result = getRow(recordId, requestedVersion, 1, fields);
    
            Long latestVersion = getLatestVersion(result);
            if (requestedVersion == null) {
                // Latest version can still be null if there are only non-versioned fields in the record
                requestedVersion = latestVersion; 
            } else {
                if (latestVersion == null || latestVersion < requestedVersion ) {
                    // The requested version is higher than the highest existing version
                    throw new VersionNotFoundException(recordId, requestedVersion);
                }
            }
            return getRecordFromRowResult(recordId, requestedVersion, readContext, result, fieldTypes);
        } finally {
            metrics.report(Action.READ, System.currentTimeMillis() - before);
        }
    }
    
    private List<Record> read(List<RecordId> recordIds, List<FieldType> fields, FieldTypes fieldTypes) 
            throws RepositoryException, InterruptedException {
        long before = System.currentTimeMillis();
        try {
            ArgumentValidator.notNull(recordIds, "recordIds");
            List<Record> records = new ArrayList<Record>();
            if (recordIds.isEmpty())
                return records;
        
            Map<RecordId, Result> results = getRows(recordIds, fields);
        
            for (Entry<RecordId, Result> entry : results.entrySet()) {
                Long version = getLatestVersion(entry.getValue());
                records.add(getRecordFromRowResult(entry.getKey(), version, null, entry.getValue(), fieldTypes));
            }
            return records;
        } finally {
            metrics.report(Action.READ, System.currentTimeMillis() - before);
        }
    }

    private Long getLatestVersion(Result result) {
        byte[] latestVersionBytes = result.getValue(RecordCf.DATA.bytes, RecordColumn.VERSION.bytes);
        Long latestVersion = latestVersionBytes != null ? Bytes.toLong(latestVersionBytes) : null;
        return latestVersion;
    }

    // Retrieves the row from the table and check if it exists and has not been flagged as deleted
    private Result getRow(RecordId recordId, Long version, int numberOfVersions, List<FieldType> fields)
            throws RecordException {
        Result result;
        Get get = new Get(recordId.toBytes());

        try {
            // Add the columns for the fields to get
            addFieldsToGet(get, fields);
            
            if (version != null)
                get.setTimeRange(0, version+1); // Only retrieve data within this timerange
            get.setMaxVersions(numberOfVersions); 
            
            // Retrieve the data from the repository
            result = recordTable.get(get);
            
            if (result == null || result.isEmpty())
                throw new RecordNotFoundException(recordId);
            
            // Check if the record was deleted
            byte[] deleted = result.getValue(RecordCf.DATA.bytes, RecordColumn.DELETED.bytes);
            if ((deleted == null) || (Bytes.toBoolean(deleted))) {
                throw new RecordNotFoundException(recordId);
            }
        } catch (IOException e) {
            throw new RecordException("Exception occurred while retrieving record '" + recordId
                    + "' from HBase table", e);
        }
        return result;
    }
    
 // Retrieves the row from the table and check if it exists and has not been flagged as deleted
    private Map<RecordId, Result> getRows(List<RecordId> recordIds, List<FieldType> fields)
            throws RecordException {
        Map<RecordId, Result> results = new HashMap<RecordId, Result>();
        
        try {
            List<Get> gets = new ArrayList<Get>();
            for (RecordId recordId : recordIds) {
                Get get = new Get(recordId.toBytes());
                // Add the columns for the fields to get
                addFieldsToGet(get, fields);
                get.setMaxVersions(1); // Only retrieve the most recent version of each field
                gets.add(get);
            }

            // Retrieve the data from the repository
            int i = 0;
            for (Result result : recordTable.get(gets)) {
                if (result == null || result.isEmpty()) {
                    i++; // Skip this recordId (instead of throwing a RecordNotFoundException
                    continue;
                }
                // Check if the record was deleted
                byte[] deleted = result.getValue(RecordCf.DATA.bytes, RecordColumn.DELETED.bytes);
                if ((deleted == null) || (Bytes.toBoolean(deleted))) {
                    i++; // Skip this recordId (instead of throwing a RecordNotFoundException
                    continue;
                }
                results.put(recordIds.get(i++), result);
            } 
        } catch (IOException e) {
            throw new RecordException("Exception occurred while retrieving records '" + recordIds
                    + "' from HBase table", e);
        }
        return results;
    }
    
    /**
     * Extracts the latest record type for a specific scope from the Result.
     */
    private Pair<SchemaId, Long> extractLatestRecordType(Scope scope, Result result) {
        byte[] idBytes = result.getValue(RecordCf.DATA.bytes, recordTypeIdColumnNames.get(scope));
        byte[] versionBytes = result.getValue(RecordCf.DATA.bytes, recordTypeVersionColumnNames.get(scope));
        if ((idBytes == null || idBytes.length == 0) || (versionBytes == null || versionBytes.length == 0))
            return null; // No record type was found
        return new Pair<SchemaId, Long>(new SchemaIdImpl(idBytes), Bytes.toLong(versionBytes));
    }

    /**
     * Extracts the record type for a specific version and a specific scope
     */
    private Pair<SchemaId, Long> extractVersionRecordType(Scope scope, Result result, Long version) {
        NavigableMap<byte[], NavigableMap<byte[], NavigableMap<Long, byte[]>>> allVersionsMap = result.getMap();
        NavigableMap<byte[], NavigableMap<Long, byte[]>> allColumnsAllVersionsMap = allVersionsMap
                .get(RecordCf.DATA.bytes);
        
        byte[] recordTypeIdColumnName = recordTypeIdColumnNames.get(scope);
        byte[] recordTypeVersionColumnName = recordTypeVersionColumnNames.get(scope);
        // Get recordTypeId
        Entry<Long, byte[]> idCeilingEntry = null;
        NavigableMap<Long, byte[]> recordTypeIdMap = allColumnsAllVersionsMap.get(recordTypeIdColumnName);
        if (recordTypeIdMap != null) {
            idCeilingEntry = recordTypeIdMap.ceilingEntry(version);
        }
        SchemaId recordTypeId;
        if (idCeilingEntry == null)
            return null; // No record type was found
        recordTypeId = new SchemaIdImpl(idCeilingEntry.getValue());
        
        // Get recordTypeVersion
        Long recordTypeVersion;
        Entry<Long, byte[]> versionCeilingEntry = null;
        NavigableMap<Long, byte[]> recordTypeVersionMap = allColumnsAllVersionsMap.get(recordTypeVersionColumnName);
        if (recordTypeVersionMap != null) {
            versionCeilingEntry = recordTypeVersionMap.ceilingEntry(version);
        }
        if (versionCeilingEntry == null)
            return null; // No record type was found, we should never get here: if there is an id there should also be a version
        recordTypeVersion = Bytes.toLong(versionCeilingEntry.getValue());
        Pair<SchemaId, Long> recordType = new Pair<SchemaId, Long>(recordTypeId, recordTypeVersion);
        return recordType;
    }

    /**
     *  Gets the requested version of the record (fields and recordTypes) from the Result object. 
     */
    private Record getRecordFromRowResult(RecordId recordId, Long requestedVersion, ReadContext readContext,
            Result result, FieldTypes fieldTypes) throws InterruptedException, RepositoryException {
        Record record = newRecord(recordId);
        record.setVersion(requestedVersion);
        Set<Scope> scopes = EnumSet.noneOf(Scope.class); // Set of scopes for which a field has been read

        // If the version is null, this means the record has no version an thus only contains non-versioned fields (if any)
        // All non-versioned fields are stored at version 1, so we extract the fields at version 1
        Long versionToRead = (requestedVersion == null) ? 1L : requestedVersion;

        // Get a map of all fields with their values for each (cell-)version
        NavigableMap<byte[], NavigableMap<Long, byte[]>> mapWithVersions = result.getMap().get(RecordCf.DATA.bytes); 
        if (mapWithVersions != null) {
            // Iterate over all columns
            for (Entry<byte[], NavigableMap<Long, byte[]>> columnWithAllVersions : mapWithVersions.entrySet()) {
                // Check if the retrieved column is from a data field, and not a system field
                byte[] key = columnWithAllVersions.getKey();
                if (key[0] == RecordColumn.DATA_PREFIX) {
                    NavigableMap<Long, byte[]> allValueVersions = columnWithAllVersions.getValue();
                    // Get the entry for the version (can be a cell with a lower version number if the field was not changed)
                    Entry<Long, byte[]> ceilingEntry = allValueVersions.ceilingEntry(versionToRead);
                    if (ceilingEntry != null) {
                        // Extract and decode the value of the field
                        Pair<FieldType, Object> field = extractField(key, ceilingEntry.getValue(), readContext, fieldTypes);
                        if (field != null) {
                            record.setField(field.getV1().getName(), field.getV2());
                            scopes.add(field.getV1().getScope());
                        }
                    }
                }
            }
        }
        
        // We're only adding the record types if any fields were read.
        if (!scopes.isEmpty()) {
            if (requestedVersion == null) {
                // There can only be non-versioned fields, so only read the non-versioned record type
                Pair<SchemaId, Long> recordTypePair = extractLatestRecordType(Scope.NON_VERSIONED, result);
                if (recordTypePair != null) {
                    RecordType recordType = typeManager.getRecordTypeById(recordTypePair.getV1(), recordTypePair.getV2());
                    record.setRecordType(recordType.getName(), recordType.getVersion());
                    if (readContext != null)
                        readContext.setRecordTypeId(Scope.NON_VERSIONED, recordType);
                }            
            } else {
                // Get the record type for each scope 
                // At least the non-versioned record type should be read since that is also the record type of the whole record 
                scopes.add(Scope.NON_VERSIONED); 
                for (Scope scope : scopes) {
                    Pair<SchemaId, Long> recordTypePair = extractVersionRecordType(scope, result, requestedVersion);
                    if (recordTypePair != null) {
                        RecordType recordType = typeManager.getRecordTypeById(recordTypePair.getV1(), recordTypePair.getV2());
                        record.setRecordType(scope, recordType.getName(), recordType.getVersion());
                        if (readContext != null)
                            readContext.setRecordTypeId(scope, recordType);
                    }
                }
            }
        }
        
        return record;
    }
    
    /**
     *  Gets the requested version of the record (fields and recordTypes) from the Result object.
     *  This method is optimized for reading multiple versions.
     */
    private List<Record> getRecordsFromRowResult(RecordId recordId, List<Long> requestedVersions, Result result,
            FieldTypes fieldTypes) throws InterruptedException, RepositoryException{
        Map<Long, Record> records = new HashMap<Long, Record>(requestedVersions.size());
        Map<Long, Set<Scope>> scopes = new HashMap<Long, Set<Scope>>(requestedVersions.size());
        for (Long requestedVersion : requestedVersions) {
            Record record = newRecord(recordId);
            record.setVersion(requestedVersion);
            records.put(requestedVersion, record);
            scopes.put(requestedVersion, EnumSet.noneOf(Scope.class));
        }

        // Get a map of all fields with their values for each (cell-)version
        NavigableMap<byte[], NavigableMap<Long, byte[]>> mapWithVersions = result.getMap().get(RecordCf.DATA.bytes); 
        if (mapWithVersions != null) {
            
            // Iterate over all columns
            for (Entry<byte[], NavigableMap<Long, byte[]>> columnWithAllVersions : mapWithVersions.entrySet()) {
            
                // Check if the retrieved column is from a data field, and not a system field
                byte[] key = columnWithAllVersions.getKey();
                if (key[0] == RecordColumn.DATA_PREFIX) {
                    NavigableMap<Long, byte[]> allValueVersions = columnWithAllVersions.getValue();
                
                    // Keep the last decoded field value, to avoid decoding the same value again and again if unchanged
                    // between versions (sparse storage). Note that lastDecodedField can be null, in case of a field
                    // deletion marker
                    Long lastDecodedFieldVersion = null;
                    Pair<FieldType, Object> lastDecodedField = null;
                    for (Long versionToRead : requestedVersions) {
                        Record record = records.get(versionToRead);
                        // Get the entry for the version (can be a cell with a lower version number if the field was
                        // not changed)
                        Entry<Long, byte[]> ceilingEntry = allValueVersions.ceilingEntry(versionToRead);
                        if (ceilingEntry != null) {
                            if (lastDecodedFieldVersion == null ||
                                    !lastDecodedFieldVersion.equals(ceilingEntry.getKey())) {
                                // Not yet decoded, do it now
                                lastDecodedFieldVersion = ceilingEntry.getKey();
                                lastDecodedField = extractField(key, ceilingEntry.getValue(), null, fieldTypes);
                            }
                            if (lastDecodedField != null) {
                                record.setField(lastDecodedField.getV1().getName(), lastDecodedField.getV2());
                                scopes.get(versionToRead).add(lastDecodedField.getV1().getScope());
                            }
                        }
                    }
                }
            }
        }
        
        // Add the record types to the records
        for (Entry<Long, Record> recordEntry : records.entrySet()) {
            Set<Scope> scopesForVersion = scopes.get(recordEntry.getKey());
            
            // We're only adding the record types if any fields were read.
            if (!scopesForVersion.isEmpty()) {
                // Get the record type for each scope 

                // At least the non-versioned record type should be read since that is also the record type of the whole record 
                scopesForVersion.add(Scope.NON_VERSIONED); 
                for (Scope scope : scopesForVersion) {
                    Pair<SchemaId, Long> recordTypePair = extractVersionRecordType(scope, result, recordEntry.getKey());
                    if (recordTypePair != null) {
                        RecordType recordType = typeManager.getRecordTypeById(recordTypePair.getV1(), recordTypePair.getV2());
                        recordEntry.getValue().setRecordType(scope, recordType.getName(), recordType.getVersion());
                    }
                }
            }
        }
        
        return new ArrayList<Record>(records.values());
    }
    
    private Pair<FieldType, Object> extractField(byte[] key, byte[] prefixedValue, ReadContext context,
            FieldTypes fieldTypes) throws RecordException, TypeException, RepositoryException, InterruptedException {
        byte prefix = prefixedValue[0];
        if (LilyHBaseSchema.DELETE_FLAG == prefix) {
            return null;
        }
        FieldType fieldType = fieldTypes.getFieldType(new SchemaIdImpl(Bytes.tail(key, key.length-1)));
        if (context != null) 
            context.addFieldType(fieldType);
        ValueType valueType = fieldType.getValueType();
        Object value = valueType.read(EncodingUtil.stripPrefix(prefixedValue));
        return new Pair<FieldType, Object>(fieldType, value);
    }

    private void addFieldsToGet(Get get, List<FieldType> fields) {
        if (fields != null && (!fields.isEmpty())) {
            for (FieldType field : fields) {
                get.addColumn(RecordCf.DATA.bytes, ((FieldTypeImpl)field).getQualifier());
            }
            addSystemColumnsToGet(get);
        } else {
            // Retrieve everything
            get.addFamily(RecordCf.DATA.bytes);
        }
    }

    private void addSystemColumnsToGet(Get get) {
        get.addColumn(RecordCf.DATA.bytes, RecordColumn.DELETED.bytes);
        get.addColumn(RecordCf.DATA.bytes, RecordColumn.VERSION.bytes);
        get.addColumn(RecordCf.DATA.bytes, RecordColumn.NON_VERSIONED_RT_ID.bytes);
        get.addColumn(RecordCf.DATA.bytes, RecordColumn.NON_VERSIONED_RT_VERSION.bytes);
        get.addColumn(RecordCf.DATA.bytes, RecordColumn.VERSIONED_RT_ID.bytes);
        get.addColumn(RecordCf.DATA.bytes, RecordColumn.VERSIONED_RT_VERSION.bytes);
        get.addColumn(RecordCf.DATA.bytes, RecordColumn.VERSIONED_MUTABLE_RT_ID.bytes);
        get.addColumn(RecordCf.DATA.bytes, RecordColumn.VERSIONED_MUTABLE_RT_VERSION.bytes);
    }

    @Override
    public void delete(RecordId recordId) throws RepositoryException {
        delete(recordId, null);
    }

    @Override
    public Record delete(RecordId recordId, List<MutationCondition> conditions)
            throws RepositoryException {
        ArgumentValidator.notNull(recordId, "recordId");
        long before = System.currentTimeMillis();
        RowLock rowLock = null;
        byte[] rowId = recordId.toBytes();
        try {
            // Take Custom Lock
            rowLock = lockRow(recordId);

            // We need to read the original record in order to put the delete marker in the non-versioned fields.
            // Throw RecordNotFoundException if there is no record to be deleted
<<<<<<< HEAD
            FieldTypes fieldTypes = typeManager.getFieldTypesSnapshot();            
            Record originalRecord = read(recordId, null, null, null, fieldTypes); 

            if (conditions != null) {
                Record conditionsRecord = MutationConditionVerifier.checkConditions(originalRecord, conditions, this,
                        null);
                if (conditionsRecord != null) {
                    return conditionsRecord;
                }
            }

=======
            FieldTypes fieldTypes = typeManager.getFieldTypesSnapshot();
            Record originalRecord = read(recordId, null, null, null, fieldTypes);            
            
>>>>>>> 7e928a49
            Put put = new Put(rowId);
            // Mark the record as deleted
            put.add(RecordCf.DATA.bytes, RecordColumn.DELETED.bytes, 1L, Bytes.toBytes(true));
            
            // Put the delete marker in the non-versioned fields instead of deleting their columns in the clearData call
            // This is needed to avoid non-versioned fields to be lost due to the hbase delete thombstone
            // See trac ticket http://dev.outerthought.org/trac/outerthought_lilyproject/ticket/297
            Map<QName, Object> fields = originalRecord.getFields();
            for (Entry<QName, Object> fieldEntry : fields.entrySet()) {
<<<<<<< HEAD
                FieldTypeImpl fieldType = (FieldTypeImpl)fieldTypes.getFieldType(fieldEntry.getKey());
                if (Scope.NON_VERSIONED == fieldType.getScope()) {
                    put.add(RecordCf.DATA.bytes, fieldType.getQualifier(), 1L, DELETE_MARKER);
                }
                
            }
            
=======
                FieldTypeImpl fieldType = (FieldTypeImpl)fieldTypes.getFieldTypeByName(fieldEntry.getKey());
                if (Scope.NON_VERSIONED == fieldType.getScope()) {
                    put.add(RecordCf.DATA.bytes, fieldType.getQualifier(), 1L, DELETE_MARKER);
                }

            }

>>>>>>> 7e928a49
            RecordEvent recordEvent = new RecordEvent();
            recordEvent.setType(Type.DELETE);
            RowLogMessage walMessage = wal.putMessage(recordId.toBytes(), null, recordEvent.toJsonBytes(), put);
            if (!rowLocker.put(put, rowLock)) {
                throw new RecordException("Exception occurred while deleting record '" + recordId + "' on HBase table");
            }
<<<<<<< HEAD

=======
            
>>>>>>> 7e928a49
            // Clear the old data and delete any referenced blobs
            clearData(recordId, originalRecord);

            if (walMessage != null) {
                try {
                    wal.processMessage(walMessage, rowLock);
                } catch (RowLogException e) {
                    // Processing the message failed, it will be retried later.
                }
            }
        } catch (RowLogException e) {
            throw new RecordException("Exception occurred while deleting record '" + recordId
                    + "' on HBase table", e);

        } catch (IOException e) {
            throw new RecordException("Exception occurred while deleting record '" + recordId + "' on HBase table",
                    e);
        } catch (InterruptedException e) {
            Thread.currentThread().interrupt();
            throw new RecordException("Exception occurred while deleting record '" + recordId + "' on HBase table",
                    e);
        } finally {
            unlockRow(rowLock);
            long after = System.currentTimeMillis();
            metrics.report(Action.DELETE, (after-before));
        }

        return null;
    }

    // Clear all data of the recordId until the latest record version (included)
    // And delete any referred blobs
    private void clearData(RecordId recordId, Record originalRecord) throws IOException, RepositoryException, InterruptedException {
        Get get = new Get(recordId.toBytes());
        get.addFamily(RecordCf.DATA.bytes);
        get.setFilter(new ColumnPrefixFilter(new byte[]{RecordColumn.DATA_PREFIX}));
        get.setMaxVersions();
        Result result = recordTable.get(get);
        
        if (result != null && !result.isEmpty()) {
            boolean dataToDelete = false; 
            Delete delete = new Delete(recordId.toBytes());
            Set<BlobReference> blobsToDelete = new HashSet<BlobReference>();

            NavigableMap<byte[], NavigableMap<byte[], NavigableMap<Long, byte[]>>> map = result.getMap();
            Set<Entry<byte[], NavigableMap<byte[], NavigableMap<Long, byte[]>>>> familiesSet = map.entrySet();
            for (Entry<byte[], NavigableMap<byte[], NavigableMap<Long, byte[]>>> family : familiesSet) {
                if (Arrays.equals(RecordCf.DATA.bytes, family.getKey())) {
                    NavigableMap<byte[], NavigableMap<Long, byte[]>> columnsSet = family.getValue();
                    for (Entry<byte[], NavigableMap<Long, byte[]>> column : columnsSet.entrySet()) {
                        try {
                            byte[] columnQualifier = column.getKey();
                            SchemaId schemaId = new SchemaIdImpl(Bytes.tail(columnQualifier, columnQualifier.length - 1));
                            FieldType fieldType = typeManager.getFieldTypeById(schemaId);
                            ValueType valueType = fieldType.getValueType();
                            NavigableMap<Long,byte[]> cells = column.getValue();
                            Set<Entry<Long, byte[]>> cellsSet = cells.entrySet();
                            for (Entry<Long, byte[]> cell : cellsSet) {
                                // Get blobs to delete
<<<<<<< HEAD
                                if (valueType.getDeepestValueType() instanceof BlobValueType) {
=======
                                if (valueType.getPrimitive() instanceof BlobValueType) {
>>>>>>> 7e928a49
                                    Object blobValue = null;
                                    if (fieldType.getScope() == Scope.NON_VERSIONED) {
                                        // Read the blob value from the original record, 
                                        // since the delete marker has already been put in the field by the delete call
                                        if (originalRecord != null)
                                            blobValue = originalRecord.getField(fieldType.getName());
                                    } else {
                                        byte[] value = cell.getValue();
                                        if (!isDeleteMarker(value)) {
<<<<<<< HEAD
                                            blobValue = valueType.read(EncodingUtil.stripPrefix(value));
=======
                                            blobValue = valueType.read(new DataInputImpl(EncodingUtil.stripPrefix(value)));
>>>>>>> 7e928a49
                                        }
                                    }
                                    try {
                                        if (blobValue != null)
                                            blobsToDelete.addAll(getReferencedBlobs((FieldTypeImpl)fieldType, blobValue));
                                    } catch (BlobException e) {
                                        log.warn("Failure occured while clearing blob data", e);
                                        // We do a best effort here
                                    }
                                }
                                // Get cells to delete
                                // Only delete if in NON_VERSIONED scope
                                // The NON_VERSIONED fields will get filled in with a delete marker
                                // This is needed to avoid non-versioned fields to be lost due to the hbase delete thombstone
                                // See trac ticket http://dev.outerthought.org/trac/outerthought_lilyproject/ticket/297
                                if (fieldType.getScope() != Scope.NON_VERSIONED) { 
                                    delete.deleteColumn(RecordCf.DATA.bytes, columnQualifier, cell.getKey());
                                }
                                dataToDelete = true;
                            }
                        } catch (FieldTypeNotFoundException e) {
                            log.warn("Failure occured while clearing blob data", e);
                            // We do a best effort here
                        } catch (TypeException e) {
                            log.warn("Failure occured while clearing blob data", e);
                            // We do a best effort here
                        }
                    }
                } else {
                    //skip
                }
            }
            // Delete the blobs
            blobManager.handleBlobReferences(recordId, null, blobsToDelete);
            
            // Delete data
            if (dataToDelete) { // Avoid a delete action when no data was found to delete
<<<<<<< HEAD
                // Do not delete the NON-VERSIONED record type column.
=======
             // Do not delete the NON-VERSIONED record type column.
>>>>>>> 7e928a49
                // If the thombstone was not processed yet (major compaction)
                // a re-creation of the record would then loose its record type since the NON-VERSIONED 
                // field is always stored at timestamp 1L
                // Re-creating the record will always overwrite the (NON-VERSIONED) record type.
                // So, there is no risk of old record type information ending up in the new record.
                delete.deleteColumn(RecordCf.DATA.bytes, RecordColumn.VERSIONED_RT_ID.bytes);
                delete.deleteColumn(RecordCf.DATA.bytes, RecordColumn.VERSIONED_RT_VERSION.bytes);
                delete.deleteColumn(RecordCf.DATA.bytes, RecordColumn.VERSIONED_MUTABLE_RT_ID.bytes);
                delete.deleteColumn(RecordCf.DATA.bytes, RecordColumn.VERSIONED_MUTABLE_RT_VERSION.bytes);
                recordTable.delete(delete);
            }
        }
    }
    
    private void unlockRow(RowLock rowLock) {
        if (rowLock != null) {
            try {
                rowLocker.unlockRow(rowLock);
            } catch (IOException e) {
                log.warn("Exception while unlocking row '" + Bytes.toStringBinary(rowLock.getRowKey()) + "'", e);
            }
        }
    }

    private RowLock lockRow(RecordId recordId) throws IOException,
            RecordLockedException {
        RowLock rowLock = rowLocker.lockRow(recordId.toBytes());
        if (rowLock == null)
            throw new RecordLockedException(recordId);
        return rowLock;
    }

    private Set<BlobReference> getReferencedBlobs(FieldTypeImpl fieldType, Object value) throws BlobException {
        HashSet<BlobReference> referencedBlobs = new HashSet<BlobReference>();
        ValueType valueType = fieldType.getValueType();
        if ((valueType.getDeepestValueType() instanceof BlobValueType) && ! isDeleteMarker(value)) {
            Set<Object> values = valueType.getValues(value);
            for (Object object : values) {
                referencedBlobs.add(new BlobReference((Blob)object, null, fieldType));
            }
        }
        return referencedBlobs;
    }

    private void reserveBlobs(RecordId recordId, Set<BlobReference> referencedBlobs) throws IOException,
            InvalidRecordException {
        if (!referencedBlobs.isEmpty()) {
            // Check if the blob is newly uploaded
            Set<BlobReference> failedReservations = blobManager.reserveBlobs(referencedBlobs);
            // If not, filter those that are already used by the record
            failedReservations = filterReferencedBlobs(recordId, failedReservations, null);
            if (!failedReservations.isEmpty())
            {
                throw new InvalidRecordException("Record references blobs which are not available for use", recordId);
            }
        }
    }
    
    // Checks the set of blobs and returns a subset of those blobs which are not referenced anymore
    private Set<BlobReference> filterReferencedBlobs(RecordId recordId, Set<BlobReference> blobs, Long ignoreVersion)
            throws IOException {
        if (recordId == null)
            return blobs;
        Set<BlobReference> unReferencedBlobs = new HashSet<BlobReference>();
        for (BlobReference blobReference : blobs) {
            FieldTypeImpl fieldType = (FieldTypeImpl)blobReference.getFieldType();
            byte[] recordIdBytes = recordId.toBytes();
            ValueType valueType = fieldType.getValueType();

            Get get = new Get(recordIdBytes);
            get.addColumn(RecordCf.DATA.bytes, fieldType.getQualifier());
            byte[] valueToCompare = Bytes.toBytes(valueType.getNestingLevel());
            
            // Note, if a encoding of the BlobValueType is added, this might have to change.
            valueToCompare = Bytes.add(valueToCompare, blobReference.getBlob().getValue());
            WritableByteArrayComparable valueComparator = new ContainsValueComparator(valueToCompare);
            Filter filter = new SingleColumnValueFilter(RecordCf.DATA.bytes, fieldType.getQualifier(), CompareOp.EQUAL,
                    valueComparator);
            get.setFilter(filter);
            Result result = recordTable.get(get);
            
            if (result.isEmpty()) {
                unReferencedBlobs.add(blobReference);
            } else {
                if (ignoreVersion != null) {
                    boolean stillReferenced = false;
                    List<KeyValue> column = result.getColumn(RecordCf.DATA.bytes, fieldType.getQualifier());
                    for (KeyValue keyValue : column) {
                        if (keyValue.getTimestamp() != ignoreVersion) {
                            stillReferenced = true;
                            break;
                        }
                    }
                    if (!stillReferenced) {
                        unReferencedBlobs.add(blobReference);
                    }
                }
            }
        }
        return unReferencedBlobs;
    }

    @Override
    public Set<RecordId> getVariants(RecordId recordId) throws RepositoryException {
        byte[] masterRecordIdBytes = recordId.getMaster().toBytes();
        FilterList filterList = new FilterList(FilterList.Operator.MUST_PASS_ALL);
        filterList.addFilter(new PrefixFilter(masterRecordIdBytes));
        filterList.addFilter(new SingleColumnValueFilter(RecordCf.DATA.bytes,
                RecordColumn.DELETED.bytes, CompareFilter.CompareOp.NOT_EQUAL, Bytes.toBytes(true)));

        Scan scan = new Scan(masterRecordIdBytes, filterList);
        scan.addColumn(RecordCf.DATA.bytes, RecordColumn.DELETED.bytes);

        Set<RecordId> recordIds = new HashSet<RecordId>();

        try {
            ResultScanner scanner = recordTable.getScanner(scan);
            Result result;
            while ((result = scanner.next()) != null) {
                RecordId id = idGenerator.fromBytes(result.getRow());
                recordIds.add(id);
            }
            Closer.close(scanner); // Not closed in finally block: avoid HBase contact when there could be connection problems.
        } catch (IOException e) {
            throw new RepositoryException("Error getting list of variants of record " + recordId.getMaster(), e);
        }

        return recordIds;
    }
    
    private void checkAndProcessOpenMessages(RecordId recordId, RowLock rowLock) throws WalProcessingException {
        byte[] rowKey = recordId.toBytes();
        try {
            List<RowLogMessage> messages = wal.getMessages(rowKey);
            if (messages.isEmpty())
               return;
            try {
                for (RowLogMessage rowLogMessage : messages) {
                    wal.processMessage(rowLogMessage, rowLock);
                }
                if (!(wal.getMessages(rowKey).isEmpty())) {
                    throw new WalProcessingException(recordId, "Not all messages were processed");
                }
            } catch (InterruptedException e) {
                Thread.currentThread().interrupt();
                throw new WalProcessingException(recordId, e);
            }
        } catch (RowLogException e) {
            throw new WalProcessingException(recordId, e);
        }
    }

    private static class ReadContext {
        private Map<SchemaId, FieldType> fieldTypes = new HashMap<SchemaId, FieldType>();
        private Map<Scope, RecordType> recordTypes = new EnumMap<Scope, RecordType>(Scope.class);
        private Set<Scope> scopes = EnumSet.noneOf(Scope.class);

        public void addFieldType(FieldType fieldType) {
            fieldTypes.put(fieldType.getId(), fieldType);
            scopes.add(fieldType.getScope());
        }

        public void setRecordTypeId(Scope scope, RecordType recordType) {
            recordTypes.put(scope, recordType);
        }

        public Map<Scope, RecordType> getRecordTypes() {
            return recordTypes;
        }

        public Map<SchemaId, FieldType> getFieldTypes() {
            return fieldTypes;
        }
        
        public Set<Scope> getScopes() {
            return scopes;
        }
    }
    
    @Override
    public RecordBuilder recordBuilder() throws RecordException {
        return new RecordBuilderImpl(this);
    }
}<|MERGE_RESOLUTION|>--- conflicted
+++ resolved
@@ -29,13 +29,11 @@
 import org.apache.hadoop.hbase.filter.*;
 import org.apache.hadoop.hbase.filter.CompareFilter.CompareOp;
 import org.apache.hadoop.hbase.util.Bytes;
-import org.lilyproject.bytes.api.DataOutput;
-import org.lilyproject.bytes.impl.DataOutputImpl;
+import org.lilyproject.bytes.impl.DataInputImpl;
 import org.lilyproject.hbaseext.ContainsValueComparator;
 import org.lilyproject.repository.api.*;
 import org.lilyproject.repository.impl.RepositoryMetrics.Action;
-import org.lilyproject.repository.impl.valuetype.BlobValueType;
-import org.lilyproject.repository.spi.RecordUpdateHook;
+import org.lilyproject.repository.impl.primitivevaluetype.BlobValueType;
 import org.lilyproject.rowlock.RowLock;
 import org.lilyproject.rowlock.RowLocker;
 import org.lilyproject.rowlog.api.RowLog;
@@ -58,19 +56,20 @@
 public class HBaseRepository extends BaseRepository {
  
     private HTableInterface recordTable;
+    private final IdGenerator idGenerator;
     private Map<Scope, byte[]> recordTypeIdColumnNames = new EnumMap<Scope, byte[]>(Scope.class);
     private Map<Scope, byte[]> recordTypeVersionColumnNames = new EnumMap<Scope, byte[]>(Scope.class);
     private RowLog wal;
     private RowLocker rowLocker;
-    private List<RecordUpdateHook> updateHooks = Collections.emptyList();
     
     private Log log = LogFactory.getLog(getClass());
     private RepositoryMetrics metrics;
 
     public HBaseRepository(TypeManager typeManager, IdGenerator idGenerator, RowLog wal,
             HBaseTableFactory hbaseTableFactory, BlobManager blobManager, RowLocker rowLocker) throws IOException {
-        super(typeManager, blobManager, idGenerator);
-
+        super(typeManager, blobManager);
+
+        this.idGenerator = idGenerator;
         this.wal = wal;
 
         recordTable = LilyHBaseSchema.getRecordTable(hbaseTableFactory);
@@ -86,29 +85,17 @@
         metrics = new RepositoryMetrics("hbaserepository");
     }
 
-    @Override
     public void close() throws IOException {
     }
 
-    /**
-     * Sets the record update hooks.
-     */
-    public void setRecordUpdateHooks(List<RecordUpdateHook> recordUpdateHooks) {
-        this.updateHooks = recordUpdateHooks == null ?
-                Collections.<RecordUpdateHook>emptyList() : recordUpdateHooks;
-    }
-
-    @Override
     public IdGenerator getIdGenerator() {
         return idGenerator;
     }
 
-    @Override
     public Record createOrUpdate(Record record) throws RepositoryException {
         return createOrUpdate(record, true);
     }
 
-    @Override
     public Record createOrUpdate(Record record, boolean useLatestRecordType) throws RepositoryException {
 
         if (record.getId() == null) {
@@ -156,14 +143,13 @@
                 " attempts, toggling between create and update mode.");
     }
 
-    @Override
     public Record create(Record record) throws RepositoryException {
 
         long before = System.currentTimeMillis();
         try {
             checkCreatePreconditions(record);
             
-            Record newRecord = record.cloneRecord();
+            Record newRecord = record.clone();
     
             RecordId recordId = newRecord.getId();
             if (recordId == null) {
@@ -265,24 +251,11 @@
         }
     }
 
-    @Override
     public Record update(Record record) throws RepositoryException {
         return update(record, false, true);
     }
 
-    @Override
-    public Record update(Record record, List<MutationCondition> conditions) throws RepositoryException {
-        return update(record, false, true, conditions);
-    }
-
-    @Override
     public Record update(Record record, boolean updateVersion, boolean useLatestRecordType) throws RepositoryException {
-        return update(record, updateVersion, useLatestRecordType, null);
-    }
-
-    @Override
-    public Record update(Record record, boolean updateVersion, boolean useLatestRecordType,
-            List<MutationCondition> conditions) throws RepositoryException {
 
         long before = System.currentTimeMillis();
         RecordId recordId = record.getId();
@@ -302,13 +275,13 @@
             // Check if the update is an update of mutable fields
             if (updateVersion) {
                 try {
-                    return updateMutableFields(record, useLatestRecordType, conditions, rowLock, fieldTypes);
+                    return updateMutableFields(record, useLatestRecordType, rowLock, fieldTypes);
                 } catch (BlobException e) {
                     throw new RecordException("Exception occurred while updating record '" + record.getId() + "'",
                             e);
                 }
             } else {
-                return updateRecord(record, useLatestRecordType, conditions, rowLock, fieldTypes);
+                return updateRecord(record, useLatestRecordType, rowLock, fieldTypes);
             }
         } catch (IOException e) {
             throw new RecordException("Exception occurred while updating record '" + recordId + ">' on HBase table",
@@ -320,19 +293,14 @@
     }
     
     
-    private Record updateRecord(Record record, boolean useLatestRecordType, List<MutationCondition> conditions,
-            RowLock rowLock, FieldTypes fieldTypes) throws RepositoryException {
+    private Record updateRecord(Record record, boolean useLatestRecordType, RowLock rowLock, FieldTypes fieldTypes)
+            throws RepositoryException {
+
+        Record newRecord = record.clone();
 
         RecordId recordId = record.getId();
-
         try {
-            Record originalRecord = new UnmodifiableRecord(read(record.getId(), null, null, null, fieldTypes));
-
-            for (RecordUpdateHook hook : updateHooks) {
-                hook.beforeUpdate(record, originalRecord, this, fieldTypes);
-            }
-
-            Record newRecord = record.cloneRecord();
+            Record originalRecord = read(newRecord.getId(), null, null, null, fieldTypes);
 
             Put put = new Put(newRecord.getId().toBytes());
             Set<BlobReference> referencedBlobs = new HashSet<BlobReference>();
@@ -343,15 +311,6 @@
                 
             if (calculateRecordChanges(newRecord, originalRecord, newVersion, put, recordEvent, referencedBlobs,
                     unReferencedBlobs, useLatestRecordType, fieldTypes)) {
-
-                // Check the conditions after establishing that the record really needs updating, this makes the
-                // conditional update operation idempotent.
-                Record conditionsResponse = MutationConditionVerifier.checkConditions(originalRecord, conditions, this,
-                        record);
-                if (conditionsResponse != null) {
-                    return conditionsResponse;
-                }
-
                 // Reserve blobs so no other records can use them
                 reserveBlobs(record.getId(), referencedBlobs);
                 putRowWithWalProcessing(recordId, rowLock, put, recordEvent);
@@ -361,10 +320,6 @@
             } else {
                 newRecord.setResponseStatus(ResponseStatus.UP_TO_DATE);
             }
-
-            newRecord.getFieldsToDelete().clear();
-            return newRecord;
-
         } catch (RowLogException e) {
             throw new RecordException("Exception occurred while putting updated record '" + recordId
                     + "' on HBase table", e);
@@ -380,6 +335,9 @@
             throw new RecordException("Exception occurred while putting updated record '" + recordId
                     + "' on HBase table", e);
         }
+
+        newRecord.getFieldsToDelete().clear();
+        return newRecord;
     }
 
     // This method takes a put object containing the row's data to be updated
@@ -497,7 +455,7 @@
         List<QName> fieldsToDelete = record.getFieldsToDelete();
         for (FieldTypeEntry fieldTypeEntry : fieldTypeEntries) {
             if (fieldTypeEntry.isMandatory()) {
-                FieldType fieldType = fieldTypes.getFieldType(fieldTypeEntry.getFieldTypeId());
+                FieldType fieldType = fieldTypes.getFieldTypeById(fieldTypeEntry.getFieldTypeId());
                 QName fieldName = fieldType.getName();
                 if (fieldsToDelete.contains(fieldName)) {
                     throw new InvalidRecordException("Field: '" + fieldName + "' is mandatory.", record.getId());
@@ -520,7 +478,7 @@
         
         Map<QName, Object> fields = getFieldsToUpdate(record);
         
-        changedScopes.addAll(calculateUpdateFields(record, fields, originalFields, null, version, put, recordEvent,
+        changedScopes.addAll(calculateUpdateFields(fields, originalFields, null, version, put, recordEvent,
                 referencedBlobs, unReferencedBlobs, false, fieldTypes));
         for (BlobReference referencedBlob : referencedBlobs) {
             referencedBlob.setRecordId(record.getId());
@@ -571,11 +529,10 @@
     }
 
     // Checks for each field if it is different from its previous value and indeed needs to be updated.
-    private Set<Scope> calculateUpdateFields(Record parentRecord, Map<QName, Object> fields,
-            Map<QName, Object> originalFields,
+    private Set<Scope> calculateUpdateFields(Map<QName, Object> fields, Map<QName, Object> originalFields,
             Map<QName, Object> originalNextFields, Long version, Put put, RecordEvent recordEvent,
             Set<BlobReference> referencedBlobs, Set<BlobReference> unReferencedBlobs, boolean mutableUpdate,
-            FieldTypes fieldTypes) throws InterruptedException, TypeException, BlobException, RecordException, RepositoryException {
+            FieldTypes fieldTypes) throws InterruptedException, TypeException, BlobException, RecordException {
         Set<Scope> changedScopes = EnumSet.noneOf(Scope.class);
         for (Entry<QName, Object> field : fields.entrySet()) {
             QName fieldName = field.getKey();
@@ -586,14 +543,14 @@
                     ((newValue == null) && (originalValue == null))         // Don't update if both are null
                     || (isDeleteMarker(newValue) && fieldIsNewOrDeleted)    // Don't delete if it doesn't exist
                     || (newValue.equals(originalValue)))) {                 // Don't update if they didn't change
-                FieldTypeImpl fieldType = (FieldTypeImpl)fieldTypes.getFieldType(fieldName);
+                FieldTypeImpl fieldType = (FieldTypeImpl)fieldTypes.getFieldTypeByName(fieldName);
                 Scope scope = fieldType.getScope();
                 
                 // Check if the newValue contains blobs 
                 Set<BlobReference> newReferencedBlobs = getReferencedBlobs(fieldType, newValue);
                 referencedBlobs.addAll(newReferencedBlobs);
 
-                byte[] encodedFieldValue = encodeFieldValue(parentRecord, fieldType, newValue);
+                byte[] encodedFieldValue = encodeFieldValue(fieldType, newValue);
 
                 // Check if the previousValue contained blobs which should be deleted since they are no longer used
                 // In case of a mutable update, it is checked later if no other versions use the blob before deciding to delete it
@@ -613,8 +570,7 @@
                     // If it is a mutable update and the next version of the field was the same as the one that is being updated,
                     // the original value needs to be copied to that next version (due to sparseness of the table). 
                     if (originalNextFields != null && !fieldIsNewOrDeleted && originalNextFields.containsKey(fieldName)) {
-                        copyValueToNextVersionIfNeeded(parentRecord, version, put, originalNextFields, fieldName,
-                                originalValue, fieldTypes);
+                        copyValueToNextVersionIfNeeded(version, put, originalNextFields, fieldName, originalValue, fieldTypes);
                     }
                 }
                 
@@ -626,29 +582,25 @@
         return changedScopes;
     }
     
-    private byte[] encodeFieldValue(Record parentRecord, FieldType fieldType, Object fieldValue)
-            throws FieldTypeNotFoundException,
-            RecordTypeNotFoundException, RecordException, RepositoryException, InterruptedException {
+    private byte[] encodeFieldValue(FieldType fieldType, Object fieldValue) throws FieldTypeNotFoundException,
+            RecordTypeNotFoundException, RecordException {
         if (isDeleteMarker(fieldValue))
             return DELETE_MARKER;
         ValueType valueType = fieldType.getValueType();
 
-        DataOutput dataOutput = new DataOutputImpl();
-        dataOutput.writeByte(EXISTS_FLAG);
-        IdentityHashMap<Record, Object> parentRecords = new IdentityHashMap<Record, Object>();
-        parentRecords.put(parentRecord, null);
-        valueType.write(fieldValue, dataOutput, parentRecords);
-        return dataOutput.toByteArray();
+        byte[] encodedFieldValue = valueType.toBytes(fieldValue);
+        encodedFieldValue = EncodingUtil.prefixValue(encodedFieldValue, EXISTS_FLAG);
+        return encodedFieldValue;
     }
 
     private boolean isDeleteMarker(Object fieldValue) {
         return (fieldValue instanceof byte[]) && Arrays.equals(DELETE_MARKER, (byte[])fieldValue);
     }
 
-    private Record updateMutableFields(Record record, boolean latestRecordType, List<MutationCondition> conditions,
-            RowLock rowLock, FieldTypes fieldTypes) throws RepositoryException {
-
-        Record newRecord = record.cloneRecord();
+    private Record updateMutableFields(Record record, boolean latestRecordType, RowLock rowLock, FieldTypes fieldTypes)
+            throws RepositoryException {
+
+        Record newRecord = record.clone();
 
         RecordId recordId = record.getId();
         
@@ -662,8 +614,7 @@
             Map<QName, Object> fields = getFieldsToUpdate(record);
             fields = filterMutableFields(fields, fieldTypes);
 
-            Record originalRecord = new UnmodifiableRecord(read(recordId, version, null, null, fieldTypes));
-
+            Record originalRecord = read(recordId, version, null, null, fieldTypes);
             Map<QName, Object> originalFields = filterMutableFields(originalRecord.getFields(), fieldTypes);
 
             Record originalNextRecord = null;
@@ -684,8 +635,7 @@
             recordEvent.setVersionUpdated(version);
 
             
-            Set<Scope> changedScopes = calculateUpdateFields(record, fields, originalFields, originalNextFields,
-                    version, put,
+            Set<Scope> changedScopes = calculateUpdateFields(fields, originalFields, originalNextFields, version, put,
                     recordEvent, referencedBlobs, unReferencedBlobs, true, fieldTypes);
             for (BlobReference referencedBlob : referencedBlobs) {
                 referencedBlob.setRecordId(recordId);
@@ -695,14 +645,6 @@
             }
             
             if (!changedScopes.isEmpty()) {
-                // Check the conditions after establishing that the record really needs updating, this makes the
-                // conditional update operation idempotent.
-                Record conditionsRecord = MutationConditionVerifier.checkConditions(originalRecord, conditions, this,
-                        record);
-                if (conditionsRecord != null) {
-                    return conditionsRecord;
-                }
-
                 // Update the record types
                 
                 // If no record type is specified explicitly, use the current one of the non-versioned scope
@@ -788,7 +730,7 @@
             throws RecordException, TypeException, InterruptedException {
         Map<QName, Object> mutableFields = new HashMap<QName, Object>();
         for (Entry<QName, Object> field : fields.entrySet()) {
-            FieldType fieldType = fieldTypes.getFieldType(field.getKey());
+            FieldType fieldType = fieldTypes.getFieldTypeByName(field.getKey());
             if (Scope.VERSIONED_MUTABLE.equals(fieldType.getScope())) {
                 mutableFields.put(field.getKey(), field.getValue());
             }
@@ -802,64 +744,57 @@
      * and the record relies on what is in the previous cell's version.
      * The original value needs to be copied into it. Otherwise we loose that value.
      */
-    private void copyValueToNextVersionIfNeeded(Record parentRecord, Long version, Put put,
-            Map<QName, Object> originalNextFields,
+    private void copyValueToNextVersionIfNeeded(Long version, Put put, Map<QName, Object> originalNextFields,
             QName fieldName, Object originalValue, FieldTypes fieldTypes)
-            throws RecordException, TypeException, RepositoryException, InterruptedException {
+            throws RecordException, TypeException, InterruptedException {
         Object originalNextValue = originalNextFields.get(fieldName);
         if ((originalValue == null && originalNextValue == null) || originalValue.equals(originalNextValue)) {
-            FieldTypeImpl fieldType = (FieldTypeImpl)fieldTypes.getFieldType(fieldName);
-            byte[] encodedValue = encodeFieldValue(parentRecord, fieldType, originalValue);
+            FieldTypeImpl fieldType = (FieldTypeImpl)fieldTypes.getFieldTypeByName(fieldName);
+            byte[] encodedValue = encodeFieldValue(fieldType, originalValue);
             put.add(RecordCf.DATA.bytes, fieldType.getQualifier(), version + 1, encodedValue);
         }
     }
 
-    @Override
+    public Record read(RecordId recordId) throws RepositoryException,
+            InterruptedException {
+        return read(recordId, null, null);
+    }
+
     public Record read(RecordId recordId, List<QName> fieldNames) throws RepositoryException, InterruptedException {
-        return read(recordId, null, fieldNames == null ? null : fieldNames.toArray(new QName[fieldNames.size()]));
-    }
-    
-    @Override
-    public Record read(RecordId recordId, QName... fieldNames) throws RepositoryException, InterruptedException {
         return read(recordId, null, fieldNames);
     }
     
-    @Override
+    public List<Record> read(List<RecordId> recordIds) throws RepositoryException, InterruptedException {
+        return read(recordIds, null);
+    }
+
     public List<Record> read(List<RecordId> recordIds, List<QName> fieldNames)
             throws RepositoryException, InterruptedException {
-        return read(recordIds, fieldNames == null ? null : fieldNames.toArray(new QName[fieldNames.size()]));
-    }
-    
-    @Override
-    public List<Record> read(List<RecordId> recordIds, QName...fieldNames)
+        FieldTypes fieldTypes = typeManager.getFieldTypesSnapshot();
+        List<FieldType> fields = getFieldTypesFromNames(fieldNames, fieldTypes);
+
+        return read(recordIds, fields, fieldTypes);
+    }
+
+    public Record read(RecordId recordId, Long version) throws RepositoryException, InterruptedException {
+        return read(recordId, version, null);
+    }
+
+    public Record read(RecordId recordId, Long version, List<QName> fieldNames)
             throws RepositoryException, InterruptedException {
         FieldTypes fieldTypes = typeManager.getFieldTypesSnapshot();
-        List<FieldType> fields = getFieldTypesFromNames(fieldTypes, fieldNames);
-        
-        return read(recordIds, fields, fieldTypes);
-    }
-
-    @Override
-    public Record read(RecordId recordId, Long version, List<QName> fieldNames)
-            throws RepositoryException, InterruptedException {
-        return read(recordId, version , fieldNames == null ? null : fieldNames.toArray(new QName[fieldNames.size()]));
-    }
-    
-    @Override
-    public Record read(RecordId recordId, Long version, QName... fieldNames) throws RepositoryException, InterruptedException {
-        FieldTypes fieldTypes = typeManager.getFieldTypesSnapshot();
-        List<FieldType> fields = getFieldTypesFromNames(fieldTypes, fieldNames);
-        
+        List<FieldType> fields = getFieldTypesFromNames(fieldNames, fieldTypes);
+
         return read(recordId, version, fields, null, fieldTypes);
     }
 
-    private List<FieldType> getFieldTypesFromNames(FieldTypes fieldTypes, QName... fieldNames)
-        throws TypeException, InterruptedException {
+    private List<FieldType> getFieldTypesFromNames(List<QName> fieldNames, FieldTypes fieldTypes)
+            throws TypeException, InterruptedException {
         List<FieldType> fields = null;
         if (fieldNames != null) {
             fields = new ArrayList<FieldType>();
             for (QName fieldName : fieldNames) {
-                fields.add(fieldTypes.getFieldType(fieldName));
+                fields.add(fieldTypes.getFieldTypeByName(fieldName));
             }
         }
         return fields;
@@ -871,20 +806,13 @@
         if (fieldIds != null) {
             fields = new ArrayList<FieldType>(fieldIds.size());
             for (SchemaId fieldId : fieldIds) {
-                fields.add(fieldTypes.getFieldType(fieldId));
+                fields.add(fieldTypes.getFieldTypeById(fieldId));
             }
         }
         return fields;
     }
     
-    @Override
     public List<Record> readVersions(RecordId recordId, Long fromVersion, Long toVersion, List<QName> fieldNames)
-        throws RepositoryException, InterruptedException {
-        return readVersions(recordId, fromVersion, toVersion, fieldNames == null ? null : fieldNames.toArray(new QName[fieldNames.size()]));
-    }
-    
-    @Override
-    public List<Record> readVersions(RecordId recordId, Long fromVersion, Long toVersion, QName... fieldNames)
             throws RepositoryException, InterruptedException {
         ArgumentValidator.notNull(recordId, "recordId");
         ArgumentValidator.notNull(fromVersion, "fromVersion");
@@ -895,7 +823,7 @@
         }
 
         FieldTypes fieldTypes = typeManager.getFieldTypesSnapshot();
-        List<FieldType> fields = getFieldTypesFromNames(fieldTypes, fieldNames);
+        List<FieldType> fields = getFieldTypesFromNames(fieldNames, fieldTypes);
 
         int numberOfVersionsToRetrieve = (int)(toVersion - fromVersion + 1);
         Result result = getRow(recordId, toVersion, numberOfVersionsToRetrieve, fields);
@@ -911,14 +839,7 @@
         return getRecordsFromRowResult(recordId, versionsToRead, result, fieldTypes);
     }
     
-    @Override
     public List<Record> readVersions(RecordId recordId, List<Long> versions, List<QName> fieldNames)
-    throws RepositoryException, InterruptedException {
-        return readVersions(recordId, versions, fieldNames == null ? null : fieldNames.toArray(new QName[fieldNames.size()]));
-    }
-    
-    @Override
-    public List<Record> readVersions(RecordId recordId, List<Long> versions, QName... fieldNames)
             throws RepositoryException, InterruptedException {
         ArgumentValidator.notNull(recordId, "recordId");
         ArgumentValidator.notNull(versions, "versions");
@@ -929,7 +850,7 @@
         Collections.sort(versions);
         
         FieldTypes fieldTypes = typeManager.getFieldTypesSnapshot();
-        List<FieldType> fields = getFieldTypesFromNames(fieldTypes, fieldNames);
+        List<FieldType> fields = getFieldTypesFromNames(fieldNames, fieldTypes);
         
         Long lowestRequestedVersion = versions.get(0);
         Long highestRequestedVersion = versions.get(versions.size()-1);
@@ -947,7 +868,6 @@
         return getRecordsFromRowResult(recordId, validVersions, result, fieldTypes);
     }
     
-    @Override
     public IdRecord readWithIds(RecordId recordId, Long version, List<SchemaId> fieldIds)
             throws RepositoryException, InterruptedException {
         ReadContext readContext = new ReadContext();
@@ -1090,6 +1010,19 @@
         return results;
     }
     
+    private boolean recordExists(byte[] rowId) throws IOException {
+        Get get = new Get(rowId);
+        
+        get.addColumn(RecordCf.DATA.bytes, RecordColumn.DELETED.bytes);
+        Result result = recordTable.get(get);
+        if (result == null || result.isEmpty()) {
+            return false;
+        } else {
+            byte[] deleted = result.getValue(RecordCf.DATA.bytes, RecordColumn.DELETED.bytes);
+            return !((deleted == null) || (Bytes.toBoolean(deleted)));
+        }
+    }
+
     /**
      * Extracts the latest record type for a specific scope from the Result.
      */
@@ -1280,16 +1213,15 @@
     }
     
     private Pair<FieldType, Object> extractField(byte[] key, byte[] prefixedValue, ReadContext context,
-            FieldTypes fieldTypes) throws RecordException, TypeException, RepositoryException, InterruptedException {
-        byte prefix = prefixedValue[0];
-        if (LilyHBaseSchema.DELETE_FLAG == prefix) {
+            FieldTypes fieldTypes) throws RecordException, TypeException, InterruptedException {
+        if (EncodingUtil.isDeletedField(prefixedValue)) {
             return null;
         }
-        FieldType fieldType = fieldTypes.getFieldType(new SchemaIdImpl(Bytes.tail(key, key.length-1)));
+        FieldType fieldType = fieldTypes.getFieldTypeById(new SchemaIdImpl(Bytes.tail(key, key.length-1)));
         if (context != null) 
             context.addFieldType(fieldType);
         ValueType valueType = fieldType.getValueType();
-        Object value = valueType.read(EncodingUtil.stripPrefix(prefixedValue));
+        Object value = valueType.read(new DataInputImpl(EncodingUtil.stripPrefix(prefixedValue)));
         return new Pair<FieldType, Object>(fieldType, value);
     }
 
@@ -1316,14 +1248,7 @@
         get.addColumn(RecordCf.DATA.bytes, RecordColumn.VERSIONED_MUTABLE_RT_VERSION.bytes);
     }
 
-    @Override
     public void delete(RecordId recordId) throws RepositoryException {
-        delete(recordId, null);
-    }
-
-    @Override
-    public Record delete(RecordId recordId, List<MutationCondition> conditions)
-            throws RepositoryException {
         ArgumentValidator.notNull(recordId, "recordId");
         long before = System.currentTimeMillis();
         RowLock rowLock = null;
@@ -1334,23 +1259,9 @@
 
             // We need to read the original record in order to put the delete marker in the non-versioned fields.
             // Throw RecordNotFoundException if there is no record to be deleted
-<<<<<<< HEAD
-            FieldTypes fieldTypes = typeManager.getFieldTypesSnapshot();            
-            Record originalRecord = read(recordId, null, null, null, fieldTypes); 
-
-            if (conditions != null) {
-                Record conditionsRecord = MutationConditionVerifier.checkConditions(originalRecord, conditions, this,
-                        null);
-                if (conditionsRecord != null) {
-                    return conditionsRecord;
-                }
-            }
-
-=======
             FieldTypes fieldTypes = typeManager.getFieldTypesSnapshot();
             Record originalRecord = read(recordId, null, null, null, fieldTypes);            
             
->>>>>>> 7e928a49
             Put put = new Put(rowId);
             // Mark the record as deleted
             put.add(RecordCf.DATA.bytes, RecordColumn.DELETED.bytes, 1L, Bytes.toBytes(true));
@@ -1360,15 +1271,6 @@
             // See trac ticket http://dev.outerthought.org/trac/outerthought_lilyproject/ticket/297
             Map<QName, Object> fields = originalRecord.getFields();
             for (Entry<QName, Object> fieldEntry : fields.entrySet()) {
-<<<<<<< HEAD
-                FieldTypeImpl fieldType = (FieldTypeImpl)fieldTypes.getFieldType(fieldEntry.getKey());
-                if (Scope.NON_VERSIONED == fieldType.getScope()) {
-                    put.add(RecordCf.DATA.bytes, fieldType.getQualifier(), 1L, DELETE_MARKER);
-                }
-                
-            }
-            
-=======
                 FieldTypeImpl fieldType = (FieldTypeImpl)fieldTypes.getFieldTypeByName(fieldEntry.getKey());
                 if (Scope.NON_VERSIONED == fieldType.getScope()) {
                     put.add(RecordCf.DATA.bytes, fieldType.getQualifier(), 1L, DELETE_MARKER);
@@ -1376,18 +1278,13 @@
 
             }
 
->>>>>>> 7e928a49
             RecordEvent recordEvent = new RecordEvent();
             recordEvent.setType(Type.DELETE);
             RowLogMessage walMessage = wal.putMessage(recordId.toBytes(), null, recordEvent.toJsonBytes(), put);
             if (!rowLocker.put(put, rowLock)) {
                 throw new RecordException("Exception occurred while deleting record '" + recordId + "' on HBase table");
             }
-<<<<<<< HEAD
-
-=======
-            
->>>>>>> 7e928a49
+            
             // Clear the old data and delete any referenced blobs
             clearData(recordId, originalRecord);
 
@@ -1414,10 +1311,8 @@
             long after = System.currentTimeMillis();
             metrics.report(Action.DELETE, (after-before));
         }
-
-        return null;
-    }
-
+    }
+    
     // Clear all data of the recordId until the latest record version (included)
     // And delete any referred blobs
     private void clearData(RecordId recordId, Record originalRecord) throws IOException, RepositoryException, InterruptedException {
@@ -1447,11 +1342,7 @@
                             Set<Entry<Long, byte[]>> cellsSet = cells.entrySet();
                             for (Entry<Long, byte[]> cell : cellsSet) {
                                 // Get blobs to delete
-<<<<<<< HEAD
-                                if (valueType.getDeepestValueType() instanceof BlobValueType) {
-=======
                                 if (valueType.getPrimitive() instanceof BlobValueType) {
->>>>>>> 7e928a49
                                     Object blobValue = null;
                                     if (fieldType.getScope() == Scope.NON_VERSIONED) {
                                         // Read the blob value from the original record, 
@@ -1461,11 +1352,7 @@
                                     } else {
                                         byte[] value = cell.getValue();
                                         if (!isDeleteMarker(value)) {
-<<<<<<< HEAD
-                                            blobValue = valueType.read(EncodingUtil.stripPrefix(value));
-=======
                                             blobValue = valueType.read(new DataInputImpl(EncodingUtil.stripPrefix(value)));
->>>>>>> 7e928a49
                                         }
                                     }
                                     try {
@@ -1503,11 +1390,7 @@
             
             // Delete data
             if (dataToDelete) { // Avoid a delete action when no data was found to delete
-<<<<<<< HEAD
-                // Do not delete the NON-VERSIONED record type column.
-=======
              // Do not delete the NON-VERSIONED record type column.
->>>>>>> 7e928a49
                 // If the thombstone was not processed yet (major compaction)
                 // a re-creation of the record would then loose its record type since the NON-VERSIONED 
                 // field is always stored at timestamp 1L
@@ -1543,7 +1426,8 @@
     private Set<BlobReference> getReferencedBlobs(FieldTypeImpl fieldType, Object value) throws BlobException {
         HashSet<BlobReference> referencedBlobs = new HashSet<BlobReference>();
         ValueType valueType = fieldType.getValueType();
-        if ((valueType.getDeepestValueType() instanceof BlobValueType) && ! isDeleteMarker(value)) {
+        PrimitiveValueType primitiveValueType = valueType.getPrimitive();
+        if ((primitiveValueType instanceof BlobValueType) && ! isDeleteMarker(value)) {
             Set<Object> values = valueType.getValues(value);
             for (Object object : values) {
                 referencedBlobs.add(new BlobReference((Blob)object, null, fieldType));
@@ -1579,8 +1463,14 @@
 
             Get get = new Get(recordIdBytes);
             get.addColumn(RecordCf.DATA.bytes, fieldType.getQualifier());
-            byte[] valueToCompare = Bytes.toBytes(valueType.getNestingLevel());
-            
+            byte[] valueToCompare;
+            if (valueType.isMultiValue() && valueType.isHierarchical()) {
+                valueToCompare = Bytes.toBytes(2);
+            } else if (valueType.isMultiValue() || valueType.isHierarchical()) {
+                valueToCompare = Bytes.toBytes(1);
+            } else {
+                valueToCompare = Bytes.toBytes(0);
+            }
             // Note, if a encoding of the BlobValueType is added, this might have to change.
             valueToCompare = Bytes.add(valueToCompare, blobReference.getBlob().getValue());
             WritableByteArrayComparable valueComparator = new ContainsValueComparator(valueToCompare);
@@ -1610,7 +1500,6 @@
         return unReferencedBlobs;
     }
 
-    @Override
     public Set<RecordId> getVariants(RecordId recordId) throws RepositoryException {
         byte[] masterRecordIdBytes = recordId.getMaster().toBytes();
         FilterList filterList = new FilterList(FilterList.Operator.MUST_PASS_ALL);
@@ -1686,9 +1575,4 @@
             return scopes;
         }
     }
-    
-    @Override
-    public RecordBuilder recordBuilder() throws RecordException {
-        return new RecordBuilderImpl(this);
-    }
 }