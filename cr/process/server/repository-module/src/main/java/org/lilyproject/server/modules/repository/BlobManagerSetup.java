/*
 * Copyright 2010 Outerthought bvba
 *
 * Licensed under the Apache License, Version 2.0 (the "License");
 * you may not use this file except in compliance with the License.
 * You may obtain a copy of the License at
 *
 *     http://www.apache.org/licenses/LICENSE-2.0
 *
 * Unless required by applicable law or agreed to in writing, software
 * distributed under the License is distributed on an "AS IS" BASIS,
 * WITHOUT WARRANTIES OR CONDITIONS OF ANY KIND, either express or implied.
 * See the License for the specific language governing permissions and
 * limitations under the License.
 */
package org.lilyproject.server.modules.repository;

import java.io.IOException;
import java.io.UnsupportedEncodingException;
import java.net.URI;
import java.util.*;
import java.util.Map.Entry;

import org.apache.hadoop.conf.Configuration;
import org.apache.hadoop.fs.FileSystem;
import org.apache.hadoop.fs.Path;
import org.apache.zookeeper.KeeperException;
import org.codehaus.jackson.node.ArrayNode;
import org.codehaus.jackson.node.JsonNodeFactory;
import org.kauriproject.conf.Conf;
import org.lilyproject.repository.api.BlobManager;
import org.lilyproject.repository.api.BlobStoreAccess;
import org.lilyproject.repository.impl.*;
import org.lilyproject.util.hbase.HBaseTableFactory;
import org.lilyproject.util.io.Closer;
import org.lilyproject.util.json.JsonFormat;
import org.lilyproject.util.repo.DfsUri;
import org.lilyproject.util.zookeeper.ZkUtil;
import org.lilyproject.util.zookeeper.ZooKeeperItf;

import javax.annotation.PreDestroy;

public class BlobManagerSetup {
    private final String lilyPath = "/lily";
    private final String blobDfsUriPath = lilyPath + "/blobStoresConfig/dfsUri";
    private final String blobStoreAccessConfigPath = lilyPath + "/blobStoresConfig/accessConfig";

    private FileSystem fs;
    private BlobManager blobManager;

    public BlobManagerSetup(URI dfsUri, Configuration configuration, HBaseTableFactory tableFactory, ZooKeeperItf zk,
<<<<<<< HEAD
            Conf blobManagerConf, Configuration hbaseConf) throws IOException, InterruptedException, KeeperException {
=======
            Conf blobManagerConf) throws IOException, InterruptedException, KeeperException {

>>>>>>> f4c8f594
        fs = FileSystem.get(DfsUri.getBaseDfsUri(dfsUri), configuration);
        Path blobRootPath = new Path(DfsUri.getDfsPath(dfsUri));

        BlobStoreAccess dfsBlobStoreAccess = new DFSBlobStoreAccess(fs, blobRootPath);
        BlobStoreAccess hbaseBlobStoreAccess = new HBaseBlobStoreAccess(tableFactory);
        BlobStoreAccess inlineBlobStoreAccess = new InlineBlobStoreAccess();
        List<BlobStoreAccess> blobStoreAccesses = Arrays.asList(dfsBlobStoreAccess, hbaseBlobStoreAccess,
                inlineBlobStoreAccess);

        String defaultStoreName = blobManagerConf.getChild("blobStore").getAttribute("default");
        BlobStoreAccessConfig blobStoreAccessConfig = new BlobStoreAccessConfig(defaultStoreName);
        List<Conf> children = blobManagerConf.getChild("blobStore").getChildren("store");
        for (Conf access : children) {
            String accessName = access.getAttribute("name");
            long limit = access.getAttributeAsInteger("limit");
            blobStoreAccessConfig.setLimit(accessName, limit);
        }

        SizeBasedBlobStoreAccessFactory blobStoreAccessFactory = new SizeBasedBlobStoreAccessFactory(blobStoreAccesses,
                blobStoreAccessConfig);
        blobManager = new BlobManagerImpl(tableFactory, blobStoreAccessFactory, false);

        publishBlobAccessParams(zk, dfsUri.toString());
        publishBlobStoreAccessConfig(zk, blobStoreAccessConfig.toBytes());
    }

    @PreDestroy
    public void stop() {
        Closer.close(fs);
    }

    public BlobManager getBlobManager() {
        return blobManager;
    }

    private void publishBlobAccessParams(ZooKeeperItf zk, String dfsUri)
            throws IOException, InterruptedException, KeeperException {
        // The below serves as a stop-gap solution for the blob configuration: we store the information in ZK
        // that clients need to know how to access the blob store locations, but the actual setup of the
        // BlobStoreAccessFactory is currently hardcoded
        ZkUtil.createPath(zk, blobDfsUriPath, dfsUri.getBytes("UTF-8"));

        // Cleanup old config which existed in Lily up to version 1.1. This code can be removed
        // starting from Lily 1.3.
        if (zk.exists("/lily/blobStoresConfig/hbaseConfig", false) != null) {
            try {
                zk.delete("/lily/blobStoresConfig/hbaseConfig", -1);
            } catch (KeeperException.NoNodeException e) {
                // someone else must have deleted it, ignore
            }
        }
    }

    public void publishBlobStoreAccessConfig(ZooKeeperItf zk, byte[] blobStoreAccessConfig) throws InterruptedException,
            KeeperException {
        ZkUtil.createPath(zk, blobStoreAccessConfigPath, blobStoreAccessConfig);
    }
}<|MERGE_RESOLUTION|>--- conflicted
+++ resolved
@@ -49,12 +49,7 @@
     private BlobManager blobManager;
 
     public BlobManagerSetup(URI dfsUri, Configuration configuration, HBaseTableFactory tableFactory, ZooKeeperItf zk,
-<<<<<<< HEAD
-            Conf blobManagerConf, Configuration hbaseConf) throws IOException, InterruptedException, KeeperException {
-=======
             Conf blobManagerConf) throws IOException, InterruptedException, KeeperException {
-
->>>>>>> f4c8f594
         fs = FileSystem.get(DfsUri.getBaseDfsUri(dfsUri), configuration);
         Path blobRootPath = new Path(DfsUri.getDfsPath(dfsUri));
 
