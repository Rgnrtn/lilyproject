<?xml version="1.0"?>
<wiring>
  <modules>
<<<<<<< HEAD
    <artifact id="pluginregistry" groupId="org.lilyproject" artifactId="lily-pluginregistry-impl" version="1.1-SNAPSHOT">
    </artifact>

    <artifact id="general" groupId="org.lilyproject" artifactId="lily-general-module" version="1.1-SNAPSHOT">
=======
    <artifact id="general" groupId="org.lilyproject" artifactId="lily-general-module" version="1.0.4">
>>>>>>> 7e928a49
    </artifact>

    <artifact id="rowlog" groupId="org.lilyproject" artifactId="lily-rowlog-module" version="1.0.4">
    </artifact>

<<<<<<< HEAD
    <directory id="plugin" path="${lily.plugin.dir}${file.separator}load-before-repository"/>

    <artifact id="repository" groupId="org.lilyproject" artifactId="lily-repository-module" version="1.1-SNAPSHOT">
=======
    <artifact id="repository" groupId="org.lilyproject" artifactId="lily-repository-module" version="1.0.4">
>>>>>>> 7e928a49
      <inject-javaservice name="messageQueue" service="org.lilyproject.rowlog.api.RowLog" ref="rowlog:messageQueue"/>
      <inject-javaservice name="writeAheadLog" service="org.lilyproject.rowlog.api.RowLog" ref="rowlog:writeAheadLog"/>
    </artifact>

    <artifact id="indexer" groupId="org.lilyproject" artifactId="lily-indexer-module" version="1.0.4">
      <inject-javaservice name="messageQueue" service="org.lilyproject.rowlog.api.RowLog" ref="rowlog:messageQueue"/>
      <inject-javaservice name="writeAheadLog" service="org.lilyproject.rowlog.api.RowLog" ref="rowlog:writeAheadLog"/>
    </artifact>

    <artifact id="template" groupId="org.kauriproject" artifactId="kauri-template-service-impl">
    </artifact>

    <artifact id="representation" groupId="org.kauriproject" artifactId="kauri-representationbuilder-impl">
    </artifact>

    <artifact id="routing" groupId="org.kauriproject" artifactId="kauri-routing-impl">
    </artifact>

    <artifact id="rest" groupId="org.lilyproject" artifactId="lily-rest-module" version="1.0.4">
      <mount name="repository" path="/repository/" canonical="/repository/"/>
      <mount name="index" path="/index" canonical="/index"/>
      <mount name="rowlog" path="/rowlog" canonical="/rowlog"/>
    </artifact>

    <artifact id="webui" groupId="org.lilyproject" artifactId="lily-webui-module" version="1.0.4">
      <mount name="main" path="" canonical=""/>
      <inject-restservice name="repository" ref="rest:repository"/>
    </artifact>
  </modules>

</wiring><|MERGE_RESOLUTION|>--- conflicted
+++ resolved
@@ -1,26 +1,13 @@
 <?xml version="1.0"?>
 <wiring>
   <modules>
-<<<<<<< HEAD
-    <artifact id="pluginregistry" groupId="org.lilyproject" artifactId="lily-pluginregistry-impl" version="1.1-SNAPSHOT">
-    </artifact>
-
-    <artifact id="general" groupId="org.lilyproject" artifactId="lily-general-module" version="1.1-SNAPSHOT">
-=======
     <artifact id="general" groupId="org.lilyproject" artifactId="lily-general-module" version="1.0.4">
->>>>>>> 7e928a49
     </artifact>
 
     <artifact id="rowlog" groupId="org.lilyproject" artifactId="lily-rowlog-module" version="1.0.4">
     </artifact>
 
-<<<<<<< HEAD
-    <directory id="plugin" path="${lily.plugin.dir}${file.separator}load-before-repository"/>
-
-    <artifact id="repository" groupId="org.lilyproject" artifactId="lily-repository-module" version="1.1-SNAPSHOT">
-=======
     <artifact id="repository" groupId="org.lilyproject" artifactId="lily-repository-module" version="1.0.4">
->>>>>>> 7e928a49
       <inject-javaservice name="messageQueue" service="org.lilyproject.rowlog.api.RowLog" ref="rowlog:messageQueue"/>
       <inject-javaservice name="writeAheadLog" service="org.lilyproject.rowlog.api.RowLog" ref="rowlog:writeAheadLog"/>
     </artifact>
