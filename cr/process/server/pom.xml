<?xml version="1.0"?>
<!--
/*
 * Copyright 2010 Outerthought bvba
 *
 * Licensed under the Apache License, Version 2.0 (the "License");
 * you may not use this file except in compliance with the License.
 * You may obtain a copy of the License at
 *
 *     http://www.apache.org/licenses/LICENSE-2.0
 *
 * Unless required by applicable law or agreed to in writing, software
 * distributed under the License is distributed on an "AS IS" BASIS,
 * WITHOUT WARRANTIES OR CONDITIONS OF ANY KIND, either express or implied.
 * See the License for the specific language governing permissions and
 * limitations under the License.
 */
-->
<project xmlns="http://maven.apache.org/POM/4.0.0" xmlns:xsi="http://www.w3.org/2001/XMLSchema-instance" xsi:schemaLocation="http://maven.apache.org/POM/4.0.0 http://maven.apache.org/xsd/maven-4.0.0.xsd">

  <modelVersion>4.0.0</modelVersion>
  <groupId>org.lilyproject</groupId>
  <artifactId>lily-server</artifactId>
  <packaging>pom</packaging>

  <name>Lily: server process (Kauri modules)</name>

  <parent>
    <groupId>org.lilyproject</groupId>
    <artifactId>lily-process</artifactId>
<<<<<<< HEAD
    <version>1.2-SNAPSHOT</version>
=======
    <version>1.1.2</version>
>>>>>>> 4ee56cb5
    <relativePath>../</relativePath>
  </parent>

  <modules>
    <module>general-module</module>
    <module>rowlog-module</module>
    <module>repository-module</module>
    <module>indexer-module</module>
    <module>rest-module</module>
    <module>webui-module</module>
  </modules>

  <build>
    <resources>
      <resource>
        <directory>src/main/resources</directory>
      </resource>
      <resource>
        <directory>src/main/kauri</directory>
        <targetPath>KAURI-INF</targetPath>
      </resource>
    </resources>

    <plugins>
      <plugin>
        <groupId>org.kauriproject</groupId>
        <artifactId>kauri-package-plugin</artifactId>
        <version>${version.kauri}</version>
        <inherited>false</inherited>
        <configuration>
          <confDirectory>${basedir}/conf</confDirectory>
        </configuration>
      </plugin>

      <plugin>
        <groupId>org.lilyproject</groupId>
        <artifactId>lily-genscript-plugin</artifactId>
        <inherited>false</inherited>        
        <configuration>
          <scripts>
            <script>
              <basename>lily-server</basename>
              <mainClass>org.kauriproject.launcher.RuntimeCliLauncher</mainClass>
            </script>
          </scripts>
          <alternativeClasspath>
            <dependency>
              <groupId>org.kauriproject</groupId>
              <artifactId>kauri-runtime-launcher</artifactId>
              <version>${version.kauri}</version>
            </dependency>
          </alternativeClasspath>
          <includeProjectInClasspath>false</includeProjectInClasspath>
          <defaultCliArgs>
            <parameter>
              <platform>unix</platform>
              <mode>dist</mode>
              <value>--repository $M2_REPO --confdir $LILY_HOME/conf --log-configuration $LILY_HOME/lily-log4j.properties</value>
            </parameter>
            <parameter>
              <platform>windows</platform>
              <mode>dist</mode>
              <value>--repository "%M2_REPO%" --confdir "%LILY_HOME%\conf" --log-configuration "%LILY_HOME%\lily-log4j.properties"</value>
            </parameter>
          </defaultCliArgs>
          <defaultJvmArgs>
            <parameter>
              <platform>unix</platform>
              <mode>dist</mode>
              <value>-Dkauri.launcher.repository=$LAUNCHER_M2_REPO -Dlily.logdir=$LILY_HOME/logs -Dlily.plugin.dir=$LILY_HOME/plugins</value>
            </parameter>
            <parameter>
              <platform>windows</platform>
              <mode>dist</mode>
              <value>-Dkauri.launcher.repository="%LAUNCHER_M2_REPO%" -Dlily.logdir="%LILY_HOME%\logs" -Dlily.plugin.dir="%LILY_HOME%\plugins"</value>
            </parameter>
            <parameter>
              <platform>unix</platform>
              <mode>dev</mode>
              <value>-Dlily.plugin.dir=plugins</value>
            </parameter>
            <parameter>
              <platform>windows</platform>
              <mode>dev</mode>
              <value>-Dlily.plugin.dir=plugins</value>
            </parameter>
          </defaultJvmArgs>
          <beforeJavaHook>
            <parameter>
              <platform>unix</platform>
              <mode>dev</mode>
              <value>
# Enable JMX access
LILY_JMX_OPTIONS="-Dcom.sun.management.jmxremote.ssl=false -Dcom.sun.management.jmxremote.authenticate=false -Dcom.sun.management.jmxremote.port=10202"
LILY_OPTIONS="$LILY_JAVA_OPTIONS $LILY_JMX_OPTIONS"
              </value>
            </parameter>
          </beforeJavaHook>
        </configuration>
        <executions>
          <execution>
            <phase>process-resources</phase>
            <goals>
              <goal>genscript</goal>
            </goals>
          </execution>
        </executions>
      </plugin>

      <plugin>
        <groupId>org.lilyproject</groupId>
        <artifactId>lily-kauri-plugin</artifactId>
<<<<<<< HEAD
        <version>1.2-SNAPSHOT</version>
=======
        <version>1.1.2</version>
>>>>>>> 4ee56cb5
        <inherited>false</inherited>
        <executions>
          <execution>
            <phase>compile</phase>
            <goals>
              <goal>resolve-runtime-dependencies</goal>
            </goals>
          </execution>
        </executions>
      </plugin>
    </plugins>

  </build>

</project><|MERGE_RESOLUTION|>--- conflicted
+++ resolved
@@ -28,11 +28,7 @@
   <parent>
     <groupId>org.lilyproject</groupId>
     <artifactId>lily-process</artifactId>
-<<<<<<< HEAD
-    <version>1.2-SNAPSHOT</version>
-=======
     <version>1.1.2</version>
->>>>>>> 4ee56cb5
     <relativePath>../</relativePath>
   </parent>
 
@@ -145,11 +141,7 @@
       <plugin>
         <groupId>org.lilyproject</groupId>
         <artifactId>lily-kauri-plugin</artifactId>
-<<<<<<< HEAD
-        <version>1.2-SNAPSHOT</version>
-=======
         <version>1.1.2</version>
->>>>>>> 4ee56cb5
         <inherited>false</inherited>
         <executions>
           <execution>
