--- conflicted
+++ resolved
@@ -74,10 +74,6 @@
 
   <bean id="messageDeleteBufferFlusher" class="org.lilyproject.rowlog.impl.MessageDeleteBufferFlusher">
     <constructor-arg ref="writeAheadLog"/>
-<<<<<<< HEAD
-    <!-- The 5 is selected to be smaller than 10, the minimal process delay for the WAL. -->
-=======
->>>>>>> 7e928a49
     <constructor-arg value="5"/>
   </bean>
 
