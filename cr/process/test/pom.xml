--- conflicted
+++ resolved
@@ -26,39 +26,88 @@
   <parent>
     <groupId>org.lilyproject</groupId>
     <artifactId>lily-process</artifactId>
-    <version>1.0.4-SNAPSHOT</version>
+    <version>1.0.4</version>
     <relativePath>../</relativePath>
   </parent>
 
   <name>Lily: tests for the server process</name>
 
   <dependencies>
+    <dependency>
+      <groupId>org.kauriproject</groupId>
+      <artifactId>kauri-runtime-testfw</artifactId>
+      <version>${version.kauri}</version>
+    </dependency>
 
     <dependency>
       <groupId>org.lilyproject</groupId>
-      <artifactId>lily-server-test-fw</artifactId>
+      <artifactId>lily-testfw</artifactId>
     </dependency>
 
+    <dependency>
+      <groupId>org.lilyproject</groupId>
+      <artifactId>lily-client</artifactId>
+      <scope>test</scope>
+    </dependency>
+
+    <!--
+      The following dependencies are here because otherwise Spring/Kauri does not find their classes.
+      This is because of the excludes that were added to the lily-client pom to make it lighter, combined
+      with the fact the classes can't see classes in class loaders lower in the CL hierarchy.
+    -->
+    <dependency>
+      <groupId>org.lilyproject</groupId>
+      <artifactId>lily-repository-impl</artifactId>
+      <scope>test</scope>
+    </dependency>
+
+    <!-- The following dependencies are to force the server modules to be built, which is
+         a prerequisite for launching the server process. -->
+    <dependency>
+      <groupId>org.lilyproject</groupId>
+      <artifactId>lily-rest-module</artifactId>
+      <scope>test</scope>
+    </dependency>
+
+    <dependency>
+      <groupId>org.lilyproject</groupId>
+      <artifactId>lily-indexer-module</artifactId>
+      <scope>test</scope>
+    </dependency>
+
+    <dependency>
+      <groupId>org.lilyproject</groupId>
+      <artifactId>lily-general-module</artifactId>
+      <scope>test</scope>
+    </dependency>
+
+    <dependency>
+      <groupId>org.lilyproject</groupId>
+      <artifactId>lily-repository-module</artifactId>
+      <scope>test</scope>
+    </dependency>
   </dependencies>
 
   <build>
     <plugins>
       <plugin>
-<<<<<<< HEAD
-        <groupId>org.apache.maven.plugins</groupId>
-        <artifactId>maven-surefire-plugin</artifactId>
-=======
         <groupId>org.lilyproject</groupId>
         <artifactId>lily-kauri-plugin</artifactId>
-        <version>1.0.4-SNAPSHOT</version>
->>>>>>> 7e928a49
+        <version>1.0.4</version>
         <configuration>
-          <systemPropertyVariables>
-            <project.version>${project.version}</project.version>
-          </systemPropertyVariables>
+          <confDirectory>${basedir}/../server/conf</confDirectory>
+          <kauriVersion>${version.kauri}</kauriVersion>
+          <moduleSourceLocations>${basedir}/../server/module-source-locations.properties</moduleSourceLocations>
         </configuration>
+        <executions>
+          <execution>
+            <phase>compile</phase>
+            <goals>
+              <goal>resolve-project-dependencies</goal>
+            </goals>
+          </execution>
+        </executions>
       </plugin>
-
     </plugins>
   </build>
 
