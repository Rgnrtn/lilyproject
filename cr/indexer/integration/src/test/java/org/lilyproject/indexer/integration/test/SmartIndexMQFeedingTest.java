--- conflicted
+++ resolved
@@ -80,92 +80,6 @@
                 .createOrUpdate();
     }
 
-<<<<<<< HEAD
-    
-=======
-    private static void setupTwoIndexes(List<String> confNames) throws Exception {
-        // Remove old indexes & subscriptions, if any
-        for (IndexDefinition indexDef : indexerModel.getIndexes()) {
-            indexerModel.deleteIndex(indexDef.getName());
-        }
-
-        // Remove rowlog subscriptions
-        for (RowLogSubscription subscription : rowLogConfMgr.getSubscriptions("MQ")) {
-            rowLogConfMgr.removeSubscription("MQ", subscription.getId());
-            RowLogMessageListenerMapping.INSTANCE.remove(subscription.getId());
-        }
-
-        solrShardManagers.clear();
-        solrClients.clear();
-        indexUpdaters.clear();
-
-        waitForIndexesInfoUpdate(0);
-        waitForRowLog(0);
-
-        // Define the new indexes
-        for (int i = 0; i < confNames.size(); i++) {
-            String confName = confNames.get(i);
-            IndexDefinition indexDef = indexerModel.newIndex("index" + i);
-            indexDef.setConfiguration(IOUtils.toByteArray(SmartIndexMQFeedingTest.class.getResourceAsStream(confName)));
-            indexDef.setQueueSubscriptionId("IndexUpdater" + i);
-            indexDef.setSolrShards(Collections.singletonMap("shard1", "http://somewhere" + i + "/"));
-            indexerModel.addIndex(indexDef);
-
-            solrShardManagers.add(new MySolrShardManager());
-            solrClients.add(solrShardManagers.get(i).getSolrClient());
-
-            indexUpdaters.add(createIndexUpdater("IndexUpdater" + i, confName, solrShardManagers.get(i)));
-
-            rowLogConfMgr.addSubscription("MQ", "IndexUpdater" + i, RowLogSubscription.Type.VM, 1);
-        }
-
-        waitForIndexesInfoUpdate(confNames.size());
-        waitForRowLog(confNames.size());
-    }
-
-    private static void waitForIndexesInfoUpdate(int expectedCount) throws InterruptedException {
-        // IndexesInfo will be updated asynchronously: wait for that to happen
-        long now = System.currentTimeMillis();
-        while (indexesInfo.getIndexInfos().size() != expectedCount) {
-            if (System.currentTimeMillis() - now > 10000) {
-                fail("IndexesInfo was not updated within the expected timeout.");
-            }
-            Thread.sleep(100);
-        }
-    }
-
-    private static void waitForRowLog(int expectedCount) throws InterruptedException {
-        RowLog mq = repoSetup.getMq();
-        long now = System.currentTimeMillis();
-        while (mq.getSubscriptions().size() != expectedCount) {
-            if (System.currentTimeMillis() - now > 10000) {
-                fail("RowLog was not updated within the expected timeout.");
-            }
-            Thread.sleep(100);
-        }
-    }
-
-    private static TrackingIndexUpdater createIndexUpdater(String subscriptionId, String confName,
-                                                           SolrShardManager solrShardManager) throws Exception {
-        IndexerConf INDEXER_CONF = IndexerConfBuilder.build(SmartIndexMQFeedingTest.class.getResourceAsStream(confName),
-                repository);
-
-        IndexLocker indexLocker = new IndexLocker(repoSetup.getZk(), true);
-        DerefMap derefMap = DerefMapHbaseImpl.create("test", repoSetup.getHadoopConf(), repository.getIdGenerator());
-        Indexer indexer = new Indexer("test", INDEXER_CONF, repository, solrShardManager, indexLocker,
-                new IndexerMetrics("test"), derefMap);
-
-        IndexUpdater indexUpdater = new IndexUpdater(indexer, repository, null, indexLocker, repoSetup.getMq(),
-                new IndexUpdaterMetrics("test"));
-
-        TrackingIndexUpdater trackingIndexUpdater = new TrackingIndexUpdater(indexUpdater);
-
-        RowLogMessageListenerMapping.INSTANCE.put(subscriptionId, trackingIndexUpdater);
-
-        return trackingIndexUpdater;
-    }
->>>>>>> ca83e124
-
     @Test
     public void testRecordTypeBasedRouting() throws Exception {
         setupTwoIndexes(Lists.newArrayList("indexerconf_typeA.xml", "indexerconf_typeB.xml"));
