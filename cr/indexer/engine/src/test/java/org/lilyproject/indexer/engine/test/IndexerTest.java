/*
 * Copyright 2010 Outerthought bvba
 *
 * Licensed under the Apache License, Version 2.0 (the "License");
 * you may not use this file except in compliance with the License.
 * You may obtain a copy of the License at
 *
 *     http://www.apache.org/licenses/LICENSE-2.0
 *
 * Unless required by applicable law or agreed to in writing, software
 * distributed under the License is distributed on an "AS IS" BASIS,
 * WITHOUT WARRANTIES OR CONDITIONS OF ANY KIND, either express or implied.
 * See the License for the specific language governing permissions and
 * limitations under the License.
 */
package org.lilyproject.indexer.engine.test;

import java.io.ByteArrayOutputStream;
import java.io.IOException;
import java.io.InputStream;
import java.io.OutputStream;
import java.util.Arrays;
import java.util.Collections;
import java.util.HashMap;
import java.util.List;
import java.util.Map;
import java.util.Set;

import com.google.common.base.Joiner;
import com.google.common.collect.Lists;
import org.apache.commons.io.IOUtils;
import org.apache.commons.logging.Log;
import org.apache.commons.logging.LogFactory;
import org.apache.hadoop.thirdparty.guava.common.collect.Maps;
import org.apache.solr.client.solrj.SolrQuery;
import org.apache.solr.client.solrj.response.QueryResponse;
import org.apache.solr.client.solrj.util.ClientUtils;
import org.apache.solr.common.SolrDocument;
import org.joda.time.DateTime;
import org.joda.time.DateTimeZone;
import org.joda.time.LocalDate;
import org.junit.AfterClass;
import org.junit.Assert;
import org.junit.BeforeClass;
import org.junit.Test;
import org.lilyproject.hadooptestfw.TestHelper;
import org.lilyproject.hbaseindex.IndexManager;
import org.lilyproject.indexer.engine.DerefMap;
import org.lilyproject.indexer.engine.DerefMapHbaseImpl;
import org.lilyproject.indexer.engine.IndexLocker;
import org.lilyproject.indexer.engine.IndexUpdater;
import org.lilyproject.indexer.engine.IndexUpdaterMetrics;
import org.lilyproject.indexer.engine.Indexer;
import org.lilyproject.indexer.engine.IndexerMetrics;
import org.lilyproject.indexer.engine.SolrClientException;
import org.lilyproject.indexer.engine.SolrShardManagerImpl;
import org.lilyproject.indexer.model.indexerconf.DerefValue;
import org.lilyproject.indexer.model.indexerconf.Follow;
import org.lilyproject.indexer.model.indexerconf.ForwardVariantFollow;
import org.lilyproject.indexer.model.indexerconf.IndexField;
import org.lilyproject.indexer.model.indexerconf.IndexerConf;
import org.lilyproject.indexer.model.indexerconf.IndexerConfBuilder;
import org.lilyproject.indexer.model.indexerconf.IndexerConfException;
import org.lilyproject.indexer.model.indexerconf.VariantFollow;
import org.lilyproject.linkindex.LinkIndex;
import org.lilyproject.linkindex.LinkIndexUpdater;
import org.lilyproject.repository.api.Blob;
import org.lilyproject.repository.api.FieldType;
import org.lilyproject.repository.api.HierarchyPath;
import org.lilyproject.repository.api.IdGenerator;
import org.lilyproject.repository.api.Link;
import org.lilyproject.repository.api.QName;
import org.lilyproject.repository.api.Record;
import org.lilyproject.repository.api.RecordBuilder;
import org.lilyproject.repository.api.RecordId;
import org.lilyproject.repository.api.RecordType;
import org.lilyproject.repository.api.Repository;
import org.lilyproject.repository.api.RepositoryException;
import org.lilyproject.repository.api.SchemaId;
import org.lilyproject.repository.api.Scope;
import org.lilyproject.repository.api.TypeManager;
import org.lilyproject.repository.api.ValueType;
import org.lilyproject.repotestfw.RepositorySetup;
import org.lilyproject.rowlog.api.RowLogConfigurationManager;
import org.lilyproject.rowlog.api.RowLogException;
import org.lilyproject.rowlog.api.RowLogMessage;
import org.lilyproject.rowlog.api.RowLogMessageListener;
import org.lilyproject.rowlog.api.RowLogMessageListenerMapping;
import org.lilyproject.rowlog.api.RowLogSubscription;
import org.lilyproject.solrtestfw.SolrTestingUtility;
import org.lilyproject.util.repo.RecordEvent;
import org.lilyproject.util.repo.VersionTag;

import static junit.framework.Assert.assertTrue;
import static org.junit.Assert.assertEquals;
import static org.junit.Assert.assertNull;
import static org.junit.Assert.fail;
import static org.lilyproject.util.repo.RecordEvent.Type.CREATE;
import static org.lilyproject.util.repo.RecordEvent.Type.DELETE;
import static org.lilyproject.util.repo.RecordEvent.Type.UPDATE;

public class IndexerTest {
    private final static RepositorySetup repoSetup = new RepositorySetup();
    private static IndexerConf INDEXER_CONF;
    private static SolrTestingUtility SOLR_TEST_UTIL;
    private static Repository repository;
    private static TypeManager typeManager;
    private static IdGenerator idGenerator;
    private static SolrShardManagerImpl solrShardManager;
    private static LinkIndex linkIndex;

    private static FieldType nvTag;
    private static FieldType liveTag;
    private static FieldType previewTag;
    private static FieldType latestTag;
    private static FieldType lastTag;

    private static FieldType nvfield1;
    private static FieldType nvfield2;
    private static FieldType nvLinkField1;
    private static FieldType nvLinkField2;

    private static FieldType vfield1;
    private static FieldType vLinkField1;

    private static FieldType vStringMvField;
    private static FieldType vLongField;
    private static FieldType vBlobField;
    private static FieldType vBlobMvHierField;
    private static FieldType vBlobNestedField;
    private static FieldType vDateTimeField;
    private static FieldType vDateField;
    private static FieldType vIntHierField;

    private static final String NS = "org.lilyproject.indexer.test";
    private static final String NS2 = "org.lilyproject.indexer.test.2";
    private static final String DYN_NS1 = "org.lilyproject.indexer.test.dyn1";
    private static final String DYN_NS2 = "org.lilyproject.indexer.test.dyn2";

    private static Log log = LogFactory.getLog(IndexerTest.class);

    private static MessageVerifier messageVerifier = new MessageVerifier();
    private static RecordType nvRecordType1;
    private static RecordType vRecordType1;
    private static RecordType lastRecordType;

    private static Map<String, FieldType> fields = Maps.newHashMap();
    private Map<String, Integer> matchResultCounts = Maps.newHashMap();

    @BeforeClass
    public static void setUpBeforeClass() throws Exception {
        SOLR_TEST_UTIL = new SolrTestingUtility();
        SOLR_TEST_UTIL.setSchemaData(IOUtils.toByteArray(IndexerTest.class.getResourceAsStream("schema1.xml")));

        TestHelper.setupLogging("org.lilyproject.indexer", "org.lilyproject.linkindex",
                "org.lilyproject.rowlog.impl.RowLogImpl");

        SOLR_TEST_UTIL.start();

        repoSetup.setupCore();
        repoSetup.setupRepository(true);
        repoSetup.setupMessageQueue(false, true);

        repository = repoSetup.getRepository();
        typeManager = repoSetup.getTypeManager();
        idGenerator = repository.getIdGenerator();

        IndexManager indexManager = new IndexManager(repoSetup.getHadoopConf());

        linkIndex = new LinkIndex(indexManager, repository);

        // Field types should exist before the indexer conf is loaded
        setupSchema();

        RowLogConfigurationManager rowLogConfMgr = repoSetup.getRowLogConfManager();
        rowLogConfMgr.addSubscription("WAL", "LinkIndexUpdater", RowLogSubscription.Type.VM, 1);
        rowLogConfMgr.addSubscription("WAL", "MessageVerifier", RowLogSubscription.Type.VM, 2);

        repoSetup.waitForSubscription(repoSetup.getWal(), "LinkIndexUpdater");
        repoSetup.waitForSubscription(repoSetup.getWal(), "MessageVerifier");

        rowLogConfMgr.addSubscription("MQ", "IndexUpdater", RowLogSubscription.Type.VM, 1);

        repoSetup.waitForSubscription(repoSetup.getMq(), "IndexUpdater");

        solrShardManager = SolrShardManagerImpl.createForOneShard(SOLR_TEST_UTIL.getUri());

        RowLogMessageListenerMapping.INSTANCE.put("LinkIndexUpdater", new LinkIndexUpdater(repository, linkIndex));
        RowLogMessageListenerMapping.INSTANCE.put("MessageVerifier", messageVerifier);
    }

    @AfterClass
    public static void tearDownAfterClass() throws Exception {
        repoSetup.stop();

        if (SOLR_TEST_UTIL != null)
            SOLR_TEST_UTIL.stop();
    }

    public static void changeIndexUpdater(String confName) throws Exception {
        INDEXER_CONF = IndexerConfBuilder.build(IndexerTest.class.getResourceAsStream(confName), repository);
        IndexLocker indexLocker = new IndexLocker(repoSetup.getZk(), true);
        DerefMap derefMap = DerefMapHbaseImpl.create("test", repoSetup.getHadoopConf(), repository.getIdGenerator());
        Indexer indexer = new Indexer("test", INDEXER_CONF, repository, solrShardManager, indexLocker,
                new IndexerMetrics("test"), derefMap);

        RowLogMessageListenerMapping.INSTANCE.put("IndexUpdater", new IndexUpdater(indexer, repository, linkIndex,
                indexLocker, repoSetup.getMq(), new IndexUpdaterMetrics("test")));
    }

    private static void setupSchema() throws Exception {
        ValueType stringValueType = typeManager.getValueType("STRING");
        ValueType stringMvValueType = typeManager.getValueType("LIST<STRING>");

        ValueType longValueType = typeManager.getValueType("LONG");

        ValueType linkValueType = typeManager.getValueType("LINK");

        ValueType blobValueType = typeManager.getValueType("BLOB");
        ValueType blobMvHierValueType = typeManager.getValueType("LIST<PATH<BLOB>>");
        ValueType blobNestedValueType = typeManager.getValueType("LIST<LIST<LIST<BLOB>>>");

        ValueType dateTimeValueType = typeManager.getValueType("DATETIME");
        ValueType dateValueType = typeManager.getValueType("DATE");

        ValueType intHierValueType = typeManager.getValueType("PATH<INTEGER>");

        //
        // Version tag fields
        //

        lastTag = typeManager.getFieldTypeByName(VersionTag.LAST);

        QName nvTagName = new QName(VersionTag.NAMESPACE, "nonversioned");
        nvTag = typeManager.newFieldType(longValueType, nvTagName, Scope.NON_VERSIONED);
        nvTag = typeManager.createFieldType(nvTag);

        QName liveTagName = new QName(VersionTag.NAMESPACE, "live");
        liveTag = typeManager.newFieldType(longValueType, liveTagName, Scope.NON_VERSIONED);
        liveTag = typeManager.createFieldType(liveTag);

        QName previewTagName = new QName(VersionTag.NAMESPACE, "preview");
        previewTag = typeManager.newFieldType(longValueType, previewTagName, Scope.NON_VERSIONED);
        previewTag = typeManager.createFieldType(previewTag);

        // Note: tag 'last' was renamed to 'latest' because there is now built-in behaviour for the tag named 'last'
        QName lastTagName = new QName(VersionTag.NAMESPACE, "latest");
        latestTag = typeManager.newFieldType(longValueType, lastTagName, Scope.NON_VERSIONED);
        latestTag = typeManager.createFieldType(latestTag);

        //
        // Schema types for the nonversioned test
        //

        QName field1Name = new QName(NS, "nv_field1");
        nvfield1 = typeManager.newFieldType(stringValueType, field1Name, Scope.NON_VERSIONED);
        nvfield1 = typeManager.createFieldType(nvfield1);

        QName field2Name = new QName(NS, "nv_field2");
        nvfield2 = typeManager.newFieldType(stringValueType, field2Name, Scope.NON_VERSIONED);
        nvfield2 = typeManager.createFieldType(nvfield2);

        QName linkField1Name = new QName(NS, "nv_linkfield1");
        nvLinkField1 = typeManager.newFieldType(linkValueType, linkField1Name, Scope.NON_VERSIONED);
        nvLinkField1 = typeManager.createFieldType(nvLinkField1);

        QName linkField2Name = new QName(NS, "nv_linkfield2");
        nvLinkField2 = typeManager.newFieldType(linkValueType, linkField2Name, Scope.NON_VERSIONED);
        nvLinkField2 = typeManager.createFieldType(nvLinkField2);

        nvRecordType1 = typeManager.newRecordType(new QName(NS, "NVRecordType1"));
        nvRecordType1.addFieldTypeEntry(nvfield1.getId(), false);
        nvRecordType1.addFieldTypeEntry(nvfield2.getId(), false);
        nvRecordType1.addFieldTypeEntry(liveTag.getId(), false);
        nvRecordType1.addFieldTypeEntry(latestTag.getId(), false);
        nvRecordType1.addFieldTypeEntry(previewTag.getId(), false);
        nvRecordType1.addFieldTypeEntry(nvLinkField1.getId(), false);
        nvRecordType1.addFieldTypeEntry(nvLinkField2.getId(), false);
        nvRecordType1 = typeManager.createRecordType(nvRecordType1);

        //
        // Schema types for the versioned test
        //
        QName vfield1Name = new QName(NS2, "v_field1");
        vfield1 = typeManager.newFieldType(stringValueType, vfield1Name, Scope.VERSIONED);
        vfield1 = typeManager.createFieldType(vfield1);

        QName vlinkField1Name = new QName(NS2, "v_linkfield1");
        vLinkField1 = typeManager.newFieldType(linkValueType, vlinkField1Name, Scope.VERSIONED);
        vLinkField1 = typeManager.createFieldType(vLinkField1);

        QName vStringMvFieldName = new QName(NS2, "v_string_mv_field");
        vStringMvField = typeManager.newFieldType(stringMvValueType, vStringMvFieldName, Scope.VERSIONED);
        vStringMvField = typeManager.createFieldType(vStringMvField);

        QName vLongFieldName = new QName(NS2, "v_long_field");
        vLongField = typeManager.newFieldType(longValueType, vLongFieldName, Scope.VERSIONED);
        vLongField = typeManager.createFieldType(vLongField);

        QName vBlobFieldName = new QName(NS2, "v_blob_field");
        vBlobField = typeManager.newFieldType(blobValueType, vBlobFieldName, Scope.VERSIONED);
        vBlobField = typeManager.createFieldType(vBlobField);

        QName vBlobMvHierFieldName = new QName(NS2, "v_blob_mv_hier_field");
        vBlobMvHierField = typeManager.newFieldType(blobMvHierValueType, vBlobMvHierFieldName, Scope.VERSIONED);
        vBlobMvHierField = typeManager.createFieldType(vBlobMvHierField);

        QName vBlobNestedFieldName = new QName(NS2, "v_blob_nested_field");
        vBlobNestedField = typeManager.newFieldType(blobNestedValueType, vBlobNestedFieldName, Scope.VERSIONED);
        vBlobNestedField = typeManager.createFieldType(vBlobNestedField);

        QName vDateTimeFieldName = new QName(NS2, "v_datetime_field");
        vDateTimeField = typeManager.newFieldType(dateTimeValueType, vDateTimeFieldName, Scope.VERSIONED);
        vDateTimeField = typeManager.createFieldType(vDateTimeField);

        QName vDateFieldName = new QName(NS2, "v_date_field");
        vDateField = typeManager.newFieldType(dateValueType, vDateFieldName, Scope.VERSIONED);
        vDateField = typeManager.createFieldType(vDateField);

        QName vIntHierFieldName = new QName(NS2, "v_int_hier_field");
        vIntHierField = typeManager.newFieldType(intHierValueType, vIntHierFieldName, Scope.VERSIONED);
        vIntHierField = typeManager.createFieldType(vIntHierField);

        vRecordType1 = typeManager.newRecordType(new QName(NS2, "VRecordType1"));
        vRecordType1.addFieldTypeEntry(vfield1.getId(), false);
        vRecordType1.addFieldTypeEntry(liveTag.getId(), false);
        vRecordType1.addFieldTypeEntry(latestTag.getId(), false);
        vRecordType1.addFieldTypeEntry(previewTag.getId(), false);
        vRecordType1.addFieldTypeEntry(vLinkField1.getId(), false);
        vRecordType1.addFieldTypeEntry(nvLinkField2.getId(), false);
        vRecordType1.addFieldTypeEntry(vStringMvField.getId(), false);
        vRecordType1.addFieldTypeEntry(vLongField.getId(), false);
        vRecordType1.addFieldTypeEntry(vBlobField.getId(), false);
        vRecordType1.addFieldTypeEntry(vBlobMvHierField.getId(), false);
        vRecordType1.addFieldTypeEntry(vBlobNestedField.getId(), false);
        vRecordType1.addFieldTypeEntry(vDateTimeField.getId(), false);
        vRecordType1.addFieldTypeEntry(vDateField.getId(), false);
        vRecordType1.addFieldTypeEntry(vIntHierField.getId(), false);
        vRecordType1 = typeManager.createRecordType(vRecordType1);

        //
        // Schema types for testing last tag
        //
        lastRecordType = typeManager.newRecordType(new QName(NS2, "LastRecordType"));
        lastRecordType.addFieldTypeEntry(vfield1.getId(), false);
        lastRecordType.addFieldTypeEntry(nvfield1.getId(), false);
        lastRecordType = typeManager.createRecordType(lastRecordType);

        //
        // Schema types for testing <match> and <foreach>
        //

        // versioned fields
        RecordType matchNs1AlphaRecordType = typeManager.newRecordType(new QName(NS, "Alpha"));
        RecordType matchNs1BetaRecordType = typeManager.newRecordType(new QName(NS, "Beta"));
        RecordType matchNs2AlphaRecordType = typeManager.newRecordType(new QName(NS2, "Alpha"));
        RecordType matchNs2BetaRecordType = typeManager.newRecordType(new QName(NS2, "Beta"));
        for (int i = 1; i <= 8; i++) {
            FieldType ns1Field = typeManager.createFieldType(typeManager.newFieldType("STRING", new QName(NS, "match" + i), Scope.VERSIONED));
            fields.put("ns:match" + i, ns1Field);

            matchNs1AlphaRecordType.addFieldTypeEntry(field("ns:match" + i).getId(), false);
            matchNs1BetaRecordType.addFieldTypeEntry(field("ns:match" + i).getId(), false);
            matchNs2AlphaRecordType.addFieldTypeEntry(field("ns:match" + i).getId(), false);
            matchNs2BetaRecordType.addFieldTypeEntry(field("ns:match" + i).getId(), false);

        }

        // non-versioned fields
        for (int i = 1; i <= 8; i++) {
            FieldType ns1Field = typeManager.createFieldType(typeManager.newFieldType("STRING", new QName(NS, "nvmatch" + i), Scope.NON_VERSIONED));
            fields.put("ns:nvmatch" + i, ns1Field);

            matchNs1AlphaRecordType.addFieldTypeEntry(field("ns:nvmatch" + i).getId(), false);
            matchNs1BetaRecordType.addFieldTypeEntry(field("ns:nvmatch" + i).getId(), false);
            matchNs2AlphaRecordType.addFieldTypeEntry(field("ns:nvmatch" + i).getId(), false);
            matchNs2BetaRecordType.addFieldTypeEntry(field("ns:nvmatch" + i).getId(), false);

        }

        typeManager.createRecordType(matchNs1AlphaRecordType);
        typeManager.createRecordType(matchNs1BetaRecordType);
        typeManager.createRecordType(matchNs2AlphaRecordType);
        typeManager.createRecordType(matchNs2BetaRecordType);

    }

    private static FieldType field(String name) {
        return fields.get(name);
    }

    @Test
    public void testMatchAndForEach() throws Exception {
        changeIndexUpdater("indexerconf_match.xml");
        messageVerifier.init();

        //
        // Test ForEach
        //
<<<<<<< HEAD
        {
            log.debug("Begin test match");
            // disabling since we are not verifying these create messages
            messageVerifier.disable();
            createMatchTestRecord(NS, "Alpha", "ns_alpha_");
            createMatchTestRecord(NS, "Beta", "ns_beta_");
            createMatchTestRecord(NS2, "Alpha", "ns2_alpha_");
            createMatchTestRecord(NS2, "Beta", "ns2_beta_");
            // re-enable messageVerifier
            messageVerifier.init();
=======
>>>>>>> ca83e124

        repository.recordBuilder()
                .id(repository.getIdGenerator().newRecordId("product29485", Collections.singletonMap("country", "france")))
                .recordType(new QName(NS, "Alpha"))
                .field(nvfield1.getName(), "louche")
                .field(nvfield2.getName(), "10")
                .create();

        repository.recordBuilder()
                .id(repository.getIdGenerator().newRecordId("product29485", Collections.singletonMap("country", "belgium")))
                .recordType(new QName(NS, "Alpha"))
                .field(nvfield1.getName(), "schuimspaan")
                .field(nvfield2.getName(), "11")
                .create();

        commitIndex();

        repository.recordBuilder()
                .id(repository.getIdGenerator().newRecordId("product29485"))
                .recordType(new QName(NS, "Alpha"))
                .field(nvfield1.getName(), "29485")
                .create();

        commitIndex();

        verifyResultCount("product_description_france_string:louche", 1);
        verifyResultCount("product_price_france_string:10", 1);

        createMatchTestRecord(NS, "Alpha", "alpha");
        createMatchTestRecord(NS, "Beta", "beta");
        createMatchTestRecord(NS2, "Alpha", "gamma");
        createMatchTestRecord(NS2, "Beta", "delta");

        //
        // Test Match
        //

        // Initialise a map containing all the expected result counts
        // for each of the four records, once with the original value, and once with the updated value.
        // Initially no records have updated values, so the last 4 digits are always zero.
        setExpectedCountsForMatch("match1", 1, 1, 1, 1, 0, 0, 0, 0); // all
        setExpectedCountsForMatch("match2", 1, 1, 0, 0, 0, 0, 0, 0); // ns:*
        setExpectedCountsForMatch("match3", 1, 0, 1, 0, 0, 0, 0, 0); // *:Alpha
        setExpectedCountsForMatch("match4", 1, 0, 0, 0, 0, 0, 0 ,0); // ns:Alpha

        setExpectedCountsForMatch("nvmatch1", 1, 1, 1, 1, 0, 0, 0, 0); // all
        setExpectedCountsForMatch("nvmatch2", 1, 1, 0, 0, 0, 0, 0, 0); // ns:*
        setExpectedCountsForMatch("nvmatch3", 1, 0, 1, 0, 0, 0, 0, 0); // *:Alpha
        setExpectedCountsForMatch("nvmatch4", 1, 0, 0, 0, 0, 0, 0 ,0); // ns:Alpha

        verifyMatchResultCounts();

        // changes to versioned fields:
        // there should be two solr documents per record: one with the original value, and one with the updated value
        updateMatchTestRecords("match1");
        setExpectedCountsForMatch("match1", 1, 1, 1, 1, 1, 1, 1, 1);
        setExpectedCountsForMatch("match2", 2, 2, 0, 0, 0, 0, 0, 0);
        setExpectedCountsForMatch("match3", 2, 0, 2, 0, 0, 0, 0, 0);
        setExpectedCountsForMatch("match4", 2, 0, 0, 0, 0, 0, 0, 0);
        setExpectedCountsForMatch("nvmatch1", 2, 2, 2, 2, 0, 0, 0, 0);
        setExpectedCountsForMatch("nvmatch2", 2, 2, 0, 0, 0, 0, 0, 0);
        setExpectedCountsForMatch("nvmatch3", 2, 0, 2, 0, 0, 0, 0, 0);
        setExpectedCountsForMatch("nvmatch4", 2, 0, 0, 0, 0, 0, 0, 0);

        verifyMatchResultCounts();
        updateMatchTestRecords("match2");
        setExpectedCountsForMatch("match2", 1, 1, 0, 0, 1, 1, 0, 0);
        verifyMatchResultCounts();
        updateMatchTestRecords("match3");
        setExpectedCountsForMatch("match3", 1, 0, 1, 0, 1, 0, 1, 0);
        verifyMatchResultCounts();
        updateMatchTestRecords("match4");
        setExpectedCountsForMatch("match4", 1, 0, 0, 0, 1, 0, 0, 0);
        verifyMatchResultCounts();

        // changes to unversioned fields:
        // there should be two solr documents per record, both with the updated value
        updateMatchTestRecords("nvmatch1");
        setExpectedCountsForMatch("nvmatch1", 0, 0, 0, 0, 2, 2, 2, 2);
        verifyMatchResultCounts();
        updateMatchTestRecords("nvmatch2");
        setExpectedCountsForMatch("nvmatch2", 0, 0, 0, 0, 2, 2, 0, 0);
        verifyMatchResultCounts();
        updateMatchTestRecords("nvmatch3");
        setExpectedCountsForMatch("nvmatch3", 0, 0, 0, 0, 2, 0, 2, 0);
        verifyMatchResultCounts();
        updateMatchTestRecords("nvmatch4");
        setExpectedCountsForMatch("nvmatch4", 0, 0, 0, 0, 2, 0, 0, 0);
        verifyMatchResultCounts();

        /******** Test field value based match conditions ********/

        // Unmatched fields should not appear in the index
        repository.recordBuilder().id("matchfield_versioned")
            .recordType(new QName(NS, "Alpha"))
            .field(field("ns:match5").getName(), "Bienvenue").create();
        repository.recordBuilder().id("matchfield_nonversioned")
            .recordType(new QName(NS, "Alpha"))
            .field(field("ns:nvmatch5").getName(), "Willkommen").create();

        commitIndex();
        verifyResultCount("match5:Bienvenue", 0);
        verifyResultCount("nvmatch5:GutenTag", 0);

        // When the match is met, existing fields should appear in the index
        repository.recordBuilder().id("matchfield_versioned")
            .field(field("ns:match1").getName(), "Paris").update();
        repository.recordBuilder().id("matchfield_nonversioned")
            .field(field("ns:nvmatch1").getName(), "Berlin").update();

        commitIndex();
        verifyResultCount("match5:Bienvenue", 1);
        verifyResultCount("nvmatch5:Willkommen", 1);

        // When matched fields change, the index should be updated
        repository.recordBuilder().id("matchfield_versioned")
            .field(field("ns:match5").getName(), "Baguette").update();
        repository.recordBuilder().id("matchfield_nonversioned")
            .field(field("ns:nvmatch5").getName(), "Roggenmischbrot").update();

        commitIndex();
        verifyResultCount("match5:Baguette", 1);
        verifyResultCount("nvmatch5:Roggenmischbrot", 1);

        // When the match condition is no longer met, the entries should disappear from the index
        repository.recordBuilder().id("matchfield_versioned")
            .field(field("ns:match1").getName(), "France").update();
        repository.recordBuilder().id("matchfield_nonversioned")
            .field(field("ns:nvmatch1").getName(), "Deutschland").update();

        commitIndex();
        verifyResultCount("nvmatch5:Baguette", 0);
        verifyResultCount("nvmatch5:Roggenmischbrot", 0);

    }

    private void verifyMatchResultCounts() throws Exception{
        List<String> results = Lists.newArrayList();
        boolean allOk = true;

        commitIndex();
        for (String condition: matchResultCounts.keySet()) {
            Integer expected = matchResultCounts.get(condition);
            long numFound = getQueryResponse(condition).getResults().getNumFound();
            if (numFound == expected.longValue()) {
                results.add("OK: " + condition + " => " + expected);
            } else {
                results.add("ERROR: " + condition + " => " + numFound + " in stead of " + expected);
                allOk = false;
            }
        }

        if (!allOk) {
            fail(Joiner.on("\n").join(results));
        }
    }

    private void updateMatchTestRecords(String fieldToUpdate) throws InterruptedException, RepositoryException {
        for (String id: new String[] { "alpha", "beta", "gamma", "delta" }) {
            Record record = repository.read(repository.getIdGenerator().newRecordId(id));
            record.setField(field("ns:" + fieldToUpdate).getName(), id+ "_" + fieldToUpdate + "_updated");
            record.setField(previewTag.getName(), 1L);
            repository.update(record);
        }
    }

    private void setExpectedCountsForMatch(String indexField, int... counts) {
        matchResultCounts.put(indexField + ":alpha_" + indexField + "_orig", counts[0]);
        matchResultCounts.put(indexField + ":beta_" + indexField + "_orig", counts[1]);
        matchResultCounts.put(indexField + ":gamma_" + indexField + "_orig", counts[2]);
        matchResultCounts.put(indexField + ":delta_" + indexField + "_orig", counts[3]);
        matchResultCounts.put(indexField + ":alpha_" + indexField + "_updated", counts[4]);
        matchResultCounts.put(indexField + ":beta_" + indexField + "_updated", counts[5]);
        matchResultCounts.put(indexField + ":gamma_" + indexField + "_updated", counts[6]);
        matchResultCounts.put(indexField + ":delta_" + indexField + "_updated", counts[7]);
    }

    private void createMatchTestRecord(String ns, String name, String id) throws Exception {
        RecordBuilder builder = repository.recordBuilder();

        builder.recordType(new QName(ns, name))
            .id(id);

        for (int i = 1; i <= 4; i++) {
            builder.field(new QName(NS, "match" + i), id + "_" + "match" + i + "_orig");
            builder.field(new QName(NS, "nvmatch" + i), id + "_" + "nvmatch" + i + "_orig");
        }

        builder.create();
    }

    @Test
    public void testIndexerNonVersioned() throws Exception {
        changeIndexUpdater("indexerconf1.xml");

        messageVerifier.init();

        //
        // Basic create-update-delete
        //
        {
            // Create a record
            log.debug("Begin test NV1");
            Record record = repository.newRecord();
            record.setRecordType(nvRecordType1.getName());
            record.setField(nvfield1.getName(), "apple");
            record.setField(nvTag.getName(), 0L);
            expectEvent(CREATE, record.getId(), nvfield1.getId(), nvTag.getId());
            record = repository.create(record);

            commitIndex();
            verifyResultCount("nv_field1:apple", 1);

            // Update the record
            log.debug("Begin test NV2");
            record.setField(nvfield1.getName(), "pear");
            expectEvent(UPDATE, record.getId(), nvfield1.getId());
            repository.update(record);

            commitIndex();
            verifyResultCount("nv_field1:pear", 1);
            verifyResultCount("nv_field1:apple", 0);

            // Do as if field2 changed, while field2 is not present in the document.
            // Such situations can occur if the record is modified before earlier events are processed.
            log.debug("Begin test NV3");
            // TODO send event directly to the Indexer
            // sendEvent(EVENT_RECORD_UPDATED, record.getId(), nvfield2.getId());

            verifyResultCount("nv_field1:pear", 1);
            verifyResultCount("nv_field1:apple", 0);

            // Add a vtag field pointing to a version. For versionless records, this should have no effect
            log.debug("Begin test NV4");
            record.setField(liveTag.getName(), new Long(1));
            expectEvent(UPDATE, record.getId(), liveTag.getId());
            repository.update(record);

            commitIndex();
            verifyResultCount("nv_field1:pear", 1);
            verifyResultCount("nv_field1:apple", 0);

            // Delete the record
            log.debug("Begin test NV5");
            expectEvent(DELETE, record.getId());
            repository.delete(record.getId());

            commitIndex();
            verifyResultCount("nv_field1:pear", 0);
        }

        //
        // Deref
        //
        {
            log.debug("Begin test NV6");
            Record record1 = repository.newRecord();
            record1.setRecordType(nvRecordType1.getName());
            record1.setField(nvfield1.getName(), "pear");
            record1.setField(nvTag.getName(), 0L);
            expectEvent(CREATE, record1.getId(), nvfield1.getId(), nvTag.getId());
            record1 = repository.create(record1);

            Record record2 = repository.newRecord();
            record2.setRecordType(nvRecordType1.getName());
            record2.setField(nvLinkField1.getName(), new Link(record1.getId()));
            record2.setField(nvTag.getName(), 0L);
            expectEvent(CREATE, record2.getId(), nvLinkField1.getId(), nvTag.getId());
            record2 = repository.create(record2);

            commitIndex();
            verifyResultCount("nv_deref1:pear", 1);
        }


        //
        // Variant deref
        //
        {
            log.debug("Begin test NV7");
            Record masterRecord = repository.newRecord();
            masterRecord.setRecordType(nvRecordType1.getName());
            masterRecord.setField(nvfield1.getName(), "yellow");
            masterRecord.setField(nvTag.getName(), 0L);
            expectEvent(CREATE, masterRecord.getId(), nvfield1.getId(), nvTag.getId());
            masterRecord = repository.create(masterRecord);

            RecordId var1Id = idGenerator.newRecordId(masterRecord.getId(), Collections.singletonMap("lang", "en"));
            Record var1Record = repository.newRecord(var1Id);
            var1Record.setRecordType(nvRecordType1.getName());
            var1Record.setField(nvfield1.getName(), "green");
            var1Record.setField(nvTag.getName(), 0L);
            expectEvent(CREATE, var1Id, nvfield1.getId(), nvTag.getId());
            repository.create(var1Record);

            Map<String, String> varProps = new HashMap<String, String>();
            varProps.put("lang", "en");
            varProps.put("branch", "dev");
            RecordId var2Id = idGenerator.newRecordId(masterRecord.getId(), varProps);
            Record var2Record = repository.newRecord(var2Id);
            var2Record.setRecordType(nvRecordType1.getName());
            var2Record.setField(nvfield1.getName(), "blue");
            var2Record.setField(nvTag.getName(), 0L);
            expectEvent(CREATE, var2Id, nvfield1.getId(), nvTag.getId());
            repository.create(var2Record);

            commitIndex();
            verifyResultCount("nv_deref2:yellow", 1);
            verifyResultCount("nv_deref3:yellow", 2);
            verifyResultCount("nv_deref4:green", 1);
            verifyResultCount("nv_deref3:green", 0);
            verifyResultCount("nv_deref5:blue", 1);
            verifyResultCount("nv_deref5:green", 0);
            verifyResultCount("nv_deref5:yellow", 0);
            verifyResultCount("nv_deref6:blue", 2);
            verifyResultCount("nv_deref7:blue", 1);
            verifyResultCount("nv_deref8:blue", 0);
        }

        //
        // Update denormalized data
        //
        {
            log.debug("Begin test NV8");
            Record record1 = repository.newRecord(idGenerator.newRecordId("boe"));
            record1.setRecordType(nvRecordType1.getName());
            record1.setField(nvfield1.getName(), "cucumber");
            record1.setField(nvTag.getName(), 0L);
            expectEvent(CREATE, record1.getId(), nvfield1.getId(), nvTag.getId());
            record1 = repository.create(record1);

            // Create a record which will contain denormalized data through linking
            Record record2 = repository.newRecord();
            record2.setRecordType(nvRecordType1.getName());
            record2.setField(nvLinkField1.getName(), new Link(record1.getId()));
            record2.setField(nvfield1.getName(), "mushroom");
            record2.setField(nvTag.getName(), 0L);
            expectEvent(CREATE, record2.getId(), nvLinkField1.getId(), nvfield1.getId(), nvTag.getId());
            record2 = repository.create(record2);

            // Create a record which will contain denormalized data through master-dereferencing and forward-variant-dereferencing
            RecordId record3Id = idGenerator.newRecordId(record1.getId(), Collections.singletonMap("lang", "en"));
            Record record3 = repository.newRecord(record3Id);
            record3.setRecordType(nvRecordType1.getName());
            record3.setField(nvfield1.getName(), "eggplant");
            record3.setField(nvTag.getName(), 0L);
            expectEvent(CREATE, record3.getId(), nvfield1.getId(), nvTag.getId());
            record3 = repository.create(record3);

            // Create a record which will contain denormalized data through variant-dereferencing
            Map<String, String> varprops = new HashMap<String, String>();
            varprops.put("lang", "en");
            varprops.put("branch", "dev");
            RecordId record4Id = idGenerator.newRecordId(record1.getId(), varprops);
            Record record4 = repository.newRecord(record4Id);
            record4.setRecordType(nvRecordType1.getName());
            record4.setField(nvfield1.getName(), "broccoli");
            record4.setField(nvTag.getName(), 0L);
            expectEvent(CREATE, record4.getId(), nvfield1.getId(), nvTag.getId());
            record4 = repository.create(record4);

            commitIndex();
            verifyResultCount("nv_deref1:cucumber", 1);
            verifyResultCount("nv_deref2:cucumber", 1);
            verifyResultCount("nv_deref3:cucumber", 2);
            verifyResultCount("nv_deref5:broccoli", 1);
            verifyResultCount("nv_deref6:broccoli", 2);
            verifyResultCount("nv_deref7:broccoli", 1);

            // Update record1, check if index of the others is updated
            log.debug("Begin test NV9");
            record1.setField(nvfield1.getName(), "tomato");
            expectEvent(UPDATE, record1.getId(), nvfield1.getId());
            record1 = repository.update(record1);

            commitIndex();
            verifyResultCount("nv_deref1:tomato", 1);
            verifyResultCount("nv_deref2:tomato", 1);
            verifyResultCount("nv_deref3:tomato", 2);
            verifyResultCount("nv_deref1:cucumber", 0);
            verifyResultCount("nv_deref2:cucumber", 0);
            verifyResultCount("nv_deref3:cucumber", 0);
            verifyResultCount("nv_deref4:eggplant", 1);

            // Update record3, index for record4 should be updated
            log.debug("Begin test NV10");
            record3.setField(nvfield1.getName(), "courgette");
            expectEvent(UPDATE, record3.getId(), nvfield1.getId());
            repository.update(record3);

            commitIndex();
            verifyResultCount("nv_deref4:courgette", 1);
            verifyResultCount("nv_deref4:eggplant", 0);

            // Update record4, index for record3 and record1 should be updated
            log.debug("Begin test NV10.1");
            record4.setField(nvfield1.getName(), "courgette");
            expectEvent(UPDATE, record4.getId(), nvfield1.getId());
            repository.update(record4);

            commitIndex();
            verifyResultCount("nv_deref5:courgette", 1);
            verifyResultCount("nv_deref5:broccoli", 0);
            verifyResultCount("nv_deref6:courgette", 2);
            verifyResultCount("nv_deref6:broccoli", 0);
            verifyResultCount("nv_deref7:courgette", 1);
            verifyResultCount("nv_deref7:broccoli", 0);

            // Delete record 3: index for record 4 should be updated
            log.debug("Begin test NV11");
            verifyResultCount("lily.id:" + ClientUtils.escapeQueryChars(record3.getId().toString()), 1);
            expectEvent(DELETE, record3.getId());
            repository.delete(record3.getId());

            commitIndex();
            verifyResultCount("nv_deref4:courgette", 0);
            verifyResultCount("nv_deref3:tomato", 1);
            verifyResultCount("lily.id:" + ClientUtils.escapeQueryChars(record3.getId().toString()), 0);

            // Delete record 4
            log.debug("Begin test NV12");
            expectEvent(DELETE, record4.getId());
            repository.delete(record4.getId());

            commitIndex();
            verifyResultCount("nv_deref3:tomato", 0);
            verifyResultCount("nv_field1:broccoli", 0);
            verifyResultCount("lily.id:" + ClientUtils.escapeQueryChars(record4.getId().toString()), 0);

            // Delete record 1: index of record 2 should be updated
            log.debug("Begin test NV13");
            expectEvent(DELETE, record1.getId());
            repository.delete(record1.getId());

            commitIndex();
            verifyResultCount("nv_deref1:tomato", 0);
            verifyResultCount("nv_field1:mushroom", 1);
        }

        assertEquals("All received messages are correct.", 0, messageVerifier.getFailures());
    }

    @Test
    public void testIndexerWithVersioning() throws Exception {
        changeIndexUpdater("indexerconf1.xml");

        messageVerifier.init();

        //
        // Basic create-update-delete
        //
        {
            log.debug("Begin test V1");
            // Create a record
            Record record = repository.newRecord();
            record.setRecordType(vRecordType1.getName());
            record.setField(vfield1.getName(), "apple");
            record.setField(liveTag.getName(), new Long(1));
            expectEvent(CREATE, record.getId(), 1L, null, vfield1.getId(), liveTag.getId());
            record = repository.create(record);

            commitIndex();
            verifyResultCount("v_field1:apple", 1);
            verifyResultCount("+v_field1:apple +lily.version:1", 1);
            verifyResultCount("+v_field1:apple +lily.version:2", 0);

            // Update the record, this will create a new version, but we leave the live version tag pointing to version 1
            log.debug("Begin test V2");
            record.setField(vfield1.getName(), "pear");
            expectEvent(UPDATE, record.getId(), 2L, null, vfield1.getId());
            repository.update(record);

            commitIndex();
            verifyResultCount("v_field1:pear", 0);
            verifyResultCount("v_field1:apple", 1);

            // Now move the live version tag to point to version 2
            log.debug("Begin test V3");
            record.setField(liveTag.getName(), new Long(2));
            expectEvent(UPDATE, record.getId(), liveTag.getId());
            record = repository.update(record);

            commitIndex();
            verifyResultCount("v_field1:pear", 1);
            verifyResultCount("v_field1:apple", 0);

            // Now remove the live version tag
            log.debug("Begin test V4");
            record.delete(liveTag.getName(), true);
            expectEvent(UPDATE, record.getId(), liveTag.getId());
            record = repository.update(record);

            commitIndex();
            verifyResultCount("v_field1:pear", 0);

            // Now test with multiple version tags
            log.debug("Begin test V5");
            record.setField(liveTag.getName(), new Long(1));
            record.setField(previewTag.getName(), new Long(2));
            record.setField(latestTag.getName(), new Long(2));
            expectEvent(UPDATE, record.getId(), liveTag.getId(), previewTag.getId(), latestTag.getId());
            record = repository.update(record);

            commitIndex();
            verifyResultCount("v_field1:apple", 1);
            verifyResultCount("v_field1:pear", 2);

            verifyResultCount("+v_field1:pear +lily.vtagId:" + qesc(previewTag.getId().toString()), 1);
            verifyResultCount("+v_field1:pear +lily.vtagId:" + qesc(latestTag.getId().toString()), 1);
            verifyResultCount("+v_field1:pear +lily.vtagId:" + qesc(liveTag.getId().toString()), 0);
            verifyResultCount("+v_field1:apple +lily.vtagId:" + qesc(liveTag.getId().toString()), 1);
        }

        //
        // Deref
        //
        {
            // Create 4 records for the 4 kinds of dereferenced fields
            log.debug("Begin test V6");
            Record record1 = repository.newRecord();
            record1.setRecordType(vRecordType1.getName());
            record1.setField(vfield1.getName(), "fig");
            record1.setField(liveTag.getName(), Long.valueOf(1));
            expectEvent(CREATE, record1.getId(), 1L, null, vfield1.getId(), liveTag.getId());
            record1 = repository.create(record1);

            Record record2 = repository.newRecord();
            record2.setRecordType(vRecordType1.getName());
            record2.setField(vLinkField1.getName(), new Link(record1.getId()));
            record2.setField(liveTag.getName(), Long.valueOf(1));
            expectEvent(CREATE, record2.getId(), 1L, null, vLinkField1.getId(), liveTag.getId());
            record2 = repository.create(record2);

            commitIndex();
            verifyResultCount("v_deref1:fig", 1);

            log.debug("Begin test V6.1");
            RecordId record3Id = idGenerator.newRecordId(record1.getId(), Collections.singletonMap("lang", "en"));
            Record record3 = repository.newRecord(record3Id);
            record3.setRecordType(vRecordType1.getName());
            record3.setField(vfield1.getName(), "banana");
            record3.setField(liveTag.getName(), Long.valueOf(1));
            expectEvent(CREATE, record3.getId(), 1L, null, vfield1.getId(), liveTag.getId());
            record3 = repository.create(record3);

            commitIndex();
            verifyResultCount("v_deref3:fig", 1);

            log.debug("Begin test V6.2");
            Map<String, String> varprops = new HashMap<String, String>();
            varprops.put("lang", "en");
            varprops.put("branch", "dev");
            RecordId record4Id = idGenerator.newRecordId(record1.getId(), varprops);
            Record record4 = repository.newRecord(record4Id);
            record4.setRecordType(vRecordType1.getName());
            record4.setField(vfield1.getName(), "coconut");
            record4.setField(liveTag.getName(), Long.valueOf(1));
            expectEvent(CREATE, record4.getId(), 1L, null, vfield1.getId(), liveTag.getId());
            record4 = repository.create(record4);

            commitIndex();
            verifyResultCount("v_deref3:fig", 2);
            verifyResultCount("v_deref2:fig", 1);
            verifyResultCount("v_deref4:banana", 1);
            verifyResultCount("v_deref5:coconut", 1);

            // remove the live tag from record1
            log.debug("Begin test V7");
            record1.delete(liveTag.getName(), true);
            expectEvent(UPDATE, record1.getId(), liveTag.getId());
            record1 = repository.update(record1);

            commitIndex();
            verifyResultCount("v_deref1:fig", 0);

            // and add the live tag again record1
            log.debug("Begin test V8");
            record1.setField(liveTag.getName(), Long.valueOf(1));
            expectEvent(UPDATE, record1.getId(), liveTag.getId());
            record1 = repository.update(record1);

            commitIndex();
            verifyResultCount("v_deref1:fig", 1);

            // Make second version of record1, assign both versions different tags, and assign these tags also
            // to version1 of record2.
            log.debug("Begin test V9");
            record1.setField(vfield1.getName(), "strawberries");
            record1.setField(previewTag.getName(), Long.valueOf(2));
            expectEvent(UPDATE, record1.getId(), 2L, null, vfield1.getId(), previewTag.getId());
            record1 = repository.update(record1);

            record2.setField(previewTag.getName(), Long.valueOf(1));
            expectEvent(UPDATE, record2.getId(), previewTag.getId());
            record2 = repository.update(record2);

            commitIndex();
            verifyResultCount("+v_deref1:strawberries +lily.vtagId:" + qesc(previewTag.getId().toString()), 1);
            verifyResultCount("+v_deref1:strawberries +lily.vtagId:" + qesc(liveTag.getId().toString()), 0);
            verifyResultCount("+v_deref1:strawberries", 1);
            verifyResultCount("+v_deref1:fig +lily.vtagId:" + qesc(liveTag.getId().toString()), 1);
            verifyResultCount("+v_deref1:fig +lily.vtagId:" + qesc(previewTag.getId().toString()), 0);
            verifyResultCount("+v_deref1:fig", 1);

            // Now do something similar with a 3th version, but first update record2 and then record1
            log.debug("Begin test V10");
            record2.setField(latestTag.getName(), Long.valueOf(1));
            expectEvent(UPDATE, record2.getId(), latestTag.getId());
            record2 = repository.update(record2);

            record1.setField(vfield1.getName(), "kiwi");
            record1.setField(latestTag.getName(), Long.valueOf(3));
            expectEvent(UPDATE, record1.getId(), 3L, null, vfield1.getId(), latestTag.getId());
            record1 = repository.update(record1);

            commitIndex();
            verifyResultCount("+v_deref1:kiwi +lily.vtag:latest", 1);
            verifyResultCount("+v_deref1:strawberries +lily.vtag:preview", 1);
            verifyResultCount("+v_deref1:fig +lily.vtag:live", 1);
            verifyResultCount("+v_deref1:kiwi +lily.vtag:live", 0);
            verifyResultCount("+v_field1:kiwi +lily.vtag:latest", 1);
            verifyResultCount("+v_field1:fig +lily.vtag:live", 1);

            // Perform updates to record3 and check if denorm'ed data in index of record4 follows
            log.debug("Begin test V11");
            record3.delete(vfield1.getName(), true);
            expectEvent(UPDATE, record3.getId(), 2L, null, vfield1.getId());
            record3 = repository.update(record3);

            commitIndex();
            verifyResultCount("v_deref4:banana", 1); // live tag still points to version 1!

            log.debug("Begin test V11.1");
            repository.read(record3Id, Long.valueOf(2)); // check version 2 really exists
            record3.setField(liveTag.getName(), Long.valueOf(2));
            expectEvent(UPDATE, record3.getId(), liveTag.getId());
            repository.update(record3);

            commitIndex();
            verifyResultCount("v_deref4:banana", 0);
            verifyResultCount("v_field1:coconut", 1);

            // Perform updates to record4 and check if denorm'ed data in index of record3 follows
            log.debug("Begin test V12");
            record4.delete(vfield1.getName(), true);
            expectEvent(UPDATE, record4.getId(), 2L, null, vfield1.getId());
            record4 = repository.update(record4);

            commitIndex();
            verifyResultCount("v_deref5:coconut", 1); // live tag still points to version 1!

            log.debug("Begin test V12.1");
            repository.read(record4Id, Long.valueOf(2)); // check version 2 really exists
            record4.setField(liveTag.getName(), Long.valueOf(2));
            expectEvent(UPDATE, record4.getId(), liveTag.getId());
            repository.update(record4);

            commitIndex();
            verifyResultCount("v_deref5:coconut", 0); // now it's gone

            // Delete master
            log.debug("Begin test V13");
            expectEvent(DELETE, record1.getId());
            repository.delete(record1.getId());

            commitIndex();
            verifyResultCount("v_deref1:fig", 0);
            verifyResultCount("v_deref2:fig", 0);
            verifyResultCount("v_deref3:fig", 0);
        }

        //
        // Test that when using vtag pointing to version '0', versioned content is not accessible
        //
        {
            // Plain (without deref)
            log.debug("Begin test V14");
            Record record1 = repository.newRecord();
            record1.setRecordType(vRecordType1.getName());
            record1.setField(nvfield1.getName(), "rollerblades");
            record1.setField(vfield1.getName(), "bicycle");
            record1.setField(liveTag.getName(), 1L);
            record1.setField(nvTag.getName(), 0L);
            expectEvent(CREATE, record1.getId(), 1L, null, nvfield1.getId(), vfield1.getId(), liveTag.getId(),
                    nvTag.getId());
            record1 = repository.create(record1);

            commitIndex();
            verifyResultCount("+lily.vtagId:" + qesc(nvTag.getId().toString()) + " +nv_field1:rollerblades", 1);
            verifyResultCount("+lily.vtagId:" + qesc(nvTag.getId().toString()) + " +v_field1:bicycle", 0);
            verifyResultCount("+lily.vtagId:" + qesc(liveTag.getId().toString()) + " +nv_field1:rollerblades", 1);
            verifyResultCount("+lily.vtagId:" + qesc(liveTag.getId().toString()) + " +v_field1:bicycle", 1);

            // With deref
            log.debug("Begin test V15");
            Record record2 = repository.newRecord();
            record2.setRecordType(vRecordType1.getName());
            record2.setField(nvLinkField2.getName(), new Link(record1.getId()));
            record2.setField(nvTag.getName(), 0L);
            record2.setField(liveTag.getName(), 0L);
            expectEvent(CREATE, record2.getId(), nvLinkField2.getId(), nvTag.getId(), liveTag.getId());
            record2 = repository.create(record2);

            commitIndex();
            verifyResultCount("+lily.vtagId:" + qesc(nvTag.getId().toString()) + " +nv_v_deref:bicycle", 0);
            verifyResultCount("+lily.vtagId:" + qesc(liveTag.getId().toString()) + " +nv_v_deref:bicycle", 1);
        }

        //
        // Test deref from a versionless record via a versioned field to a non-versioned field.
        // From the moment a versioned field is in the deref chain, when the vtag points to version 0,
        // the deref should evaluate to null.
        //
        {
            log.debug("Begin test V18");
            Record record1 = repository.newRecord();
            record1.setRecordType(vRecordType1.getName());
            record1.setField(nvfield1.getName(), "Brussels");
            record1.setField(nvTag.getName(), 0L);
            expectEvent(CREATE, record1.getId(), (Long) null, null, nvfield1.getId(), nvTag.getId());
            record1 = repository.create(record1);

            Record record2 = repository.newRecord();
            record2.setRecordType(vRecordType1.getName());
            record2.setField(vLinkField1.getName(), new Link(record1.getId()));
            record2.setField(nvTag.getName(), 0L);
            expectEvent(CREATE, record2.getId(), 1L, null, vLinkField1.getId(), nvTag.getId());
            record2 = repository.create(record2);

            Record record3 = repository.newRecord();
            record3.setRecordType(vRecordType1.getName());
            record3.setField(nvLinkField2.getName(), new Link(record2.getId()));
            record3.setField(nvTag.getName(), 0L);
            expectEvent(CREATE, record3.getId(), (Long) null, null, nvLinkField2.getId(), nvTag.getId());
            record3 = repository.create(record3);

            commitIndex();
            verifyResultCount("+lily.vtagId:" + qesc(nvTag.getId().toString()) + " +nv_v_nv_deref:Brussels", 0);

            // Give the records a live tag
            log.debug("Begin test V19");
            record1.setField(liveTag.getName(), 0L);
            expectEvent(UPDATE, record1.getId(), liveTag.getId());
            record1 = repository.update(record1);

            record2.setField(liveTag.getName(), 1L);
            expectEvent(UPDATE, record2.getId(), liveTag.getId());
            record2 = repository.update(record2);

            record3.setField(liveTag.getName(), 0L);
            expectEvent(UPDATE, record3.getId(), liveTag.getId());
            record3 = repository.update(record3);

            commitIndex();
            verifyResultCount("+lily.vtagId:" + qesc(liveTag.getId().toString()) + " +nv_v_nv_deref:Brussels", 1);
        }

        //
        // Test many-to-one dereferencing (= deref where there's actually more than one record pointing to another
        // record)
        // (Besides correctness, this test was also added to check/evaluate the processing time)
        //
        {
            log.debug("Begin test V19.1");

            final int COUNT = 5;

            Record record1 = repository.newRecord();
            record1.setRecordType(vRecordType1.getName());
            record1.setField(vfield1.getName(), "hyponiem");
            record1.setField(liveTag.getName(), 1L);
            expectEvent(CREATE, record1.getId(), 1L, null, vfield1.getId(), liveTag.getId());
            record1 = repository.create(record1);

            // Create multiple records
            for (int i = 0; i < COUNT; i++) {
                Record record2 = repository.newRecord();
                record2.setRecordType(vRecordType1.getName());
                record2.setField(vLinkField1.getName(), new Link(record1.getId()));
                record2.setField(liveTag.getName(), 1L);
                expectEvent(CREATE, record2.getId(), 1L, null, vLinkField1.getId(), liveTag.getId());
                record2 = repository.create(record2);
            }

            commitIndex();
            verifyResultCount("v_deref1:hyponiem", COUNT);

            record1.setField(vfield1.getName(), "hyperoniem");
            record1.setField(liveTag.getName(), 2L);
            expectEvent(UPDATE, record1.getId(), 2L, null, vfield1.getId(), liveTag.getId());
            record1 = repository.update(record1);
            commitIndex();
            verifyResultCount("v_deref1:hyperoniem", COUNT);
        }

        //
        // Multi-value field tests
        //
        {
            // Test multi-value field
            log.debug("Begin test V30");
            Record record1 = repository.newRecord();
            record1.setRecordType(vRecordType1.getName());
            record1.setField(vStringMvField.getName(), Arrays.asList("Dog", "Cat"));
            record1.setField(liveTag.getName(), 1L);
            expectEvent(CREATE, record1.getId(), 1L, null, vStringMvField.getId(), liveTag.getId());
            record1 = repository.create(record1);

            commitIndex();
            verifyResultCount("v_string_mv:Dog", 1);
            verifyResultCount("v_string_mv:Cat", 1);
            verifyResultCount("v_string_mv:(Dog Cat)", 1);
            verifyResultCount("v_string_mv:(\"Dog Cat\")", 0);

            // Test multiple single-valued fields indexed into one MV field
            // TODO

            // Test single-value field turned into multivalue by formatter
            // TODO

            // Test multi-valued deref to single-valued field
            // TODO
        }

        //
        // Long type tests
        //
        {
            log.debug("Begin test V40");
            Record record1 = repository.newRecord();
            record1.setRecordType(vRecordType1.getName());
            record1.setField(vLongField.getName(), 123L);
            record1.setField(liveTag.getName(), 1L);
            expectEvent(CREATE, record1.getId(), 1L, null, vLongField.getId(), liveTag.getId());
            record1 = repository.create(record1);

            commitIndex();
            verifyResultCount("v_long:123", 1);
            verifyResultCount("v_long:[100 TO 150]", 1);
        }

        //
        // Datetime type test
        //
        {
            log.debug("Begin test V50");
            Record record1 = repository.newRecord();
            record1.setRecordType(vRecordType1.getName());
            record1.setField(vDateTimeField.getName(), new DateTime(2010, 10, 14, 15, 30, 12, 756, DateTimeZone.UTC));
            record1.setField(liveTag.getName(), 1L);
            expectEvent(CREATE, record1.getId(), 1L, null, vDateTimeField.getId(), liveTag.getId());
            record1 = repository.create(record1);

            commitIndex();
            verifyResultCount("v_datetime:\"2010-10-14T15:30:12.756Z\"", 1);
            verifyResultCount("v_datetime:\"2010-10-14T15:30:12Z\"", 0);

            // Test without milliseconds
            log.debug("Begin test V51");
            Record record2 = repository.newRecord();
            record2.setRecordType(vRecordType1.getName());
            record2.setField(vDateTimeField.getName(), new DateTime(2010, 10, 14, 15, 30, 12, 000, DateTimeZone.UTC));
            record2.setField(liveTag.getName(), 1L);
            expectEvent(CREATE, record2.getId(), 1L, null, vDateTimeField.getId(), liveTag.getId());
            record2 = repository.create(record2);

            commitIndex();
            verifyResultCount("v_datetime:\"2010-10-14T15:30:12Z\"", 1);
            verifyResultCount("v_datetime:\"2010-10-14T15:30:12.000Z\"", 1);
            verifyResultCount("v_datetime:\"2010-10-14T15:30:12.000Z/SECOND\"", 1);
        }

        //
        // Date type test
        //
        {
            log.debug("Begin test V60");
            Record record1 = repository.newRecord();
            record1.setRecordType(vRecordType1.getName());
            record1.setField(vDateField.getName(), new LocalDate(2020, 1, 30));
            record1.setField(liveTag.getName(), 1L);
            expectEvent(CREATE, record1.getId(), 1L, null, vDateField.getId(), liveTag.getId());
            record1 = repository.create(record1);

            commitIndex();
            verifyResultCount("v_date:\"2020-01-30T00:00:00Z/DAY\"", 1);
            verifyResultCount("v_date:\"2020-01-30T00:00:00.000Z\"", 1);
            verifyResultCount("v_date:\"2020-01-30T00:00:00Z\"", 1);
            verifyResultCount("v_date:\"2020-01-30T00:00:01Z\"", 0);

            verifyResultCount("v_date:[2020-01-29T00:00:00Z/DAY TO 2020-01-31T00:00:00Z/DAY]", 1);

            log.debug("Begin test V61");
            Record record2 = repository.newRecord();
            record2.setRecordType(vRecordType1.getName());
            record2.setField(vDateField.getName(), new LocalDate(2020, 1, 30));
            record2.setField(liveTag.getName(), 1L);
            expectEvent(CREATE, record2.getId(), 1L, null, vDateField.getId(), liveTag.getId());
            record2 = repository.create(record2);

            commitIndex();
            verifyResultCount("v_date:\"2020-01-30T00:00:00Z/DAY\"", 2);
        }

        //
        // Blob tests
        //
        {
            log.debug("Begin test V70");
            Blob blob1 = createBlob("blob1_msword.doc", "application/msword", "blob1_msword.doc");
            Blob blob1dup = createBlob("blob1_msword.doc", "application/msword", "blob1_msword.doc");
            Blob blob2 = createBlob("blob2.pdf", "application/pdf", "blob2.pdf");
            Blob blob3 =
                    createBlob("blob3_oowriter.odt", "application/vnd.oasis.opendocument.text", "blob3_oowriter.odt");
            Blob blob4 = createBlob("blob4_excel.xls", "application/excel", "blob4_excel.xls");

            // Single-valued blob field
            Record record1 = repository.newRecord();
            record1.setRecordType(vRecordType1.getName());
            record1.setField(vBlobField.getName(), blob1);
            record1.setField(liveTag.getName(), 1L);
            expectEvent(CREATE, record1.getId(), 1L, null, vBlobField.getId(), liveTag.getId());
            record1 = repository.create(record1);

            commitIndex();
            verifyResultCount("v_blob:sollicitudin", 1);
            verifyResultCount("v_blob:\"Sed pretium pretium lorem\"", 1);
            verifyResultCount("v_blob:lily", 0);

            // Multi-value and hierarchical blob field
            log.debug("Begin test V71");
            HierarchyPath path1 = new HierarchyPath(blob1dup, blob2);
            HierarchyPath path2 = new HierarchyPath(blob3, blob4);
            List<HierarchyPath> blobs = Arrays.asList(path1, path2);

            Record record2 = repository.newRecord();
            record2.setRecordType(vRecordType1.getName());
            record2.setField(vBlobMvHierField.getName(), blobs);
            record2.setField(liveTag.getName(), 1L);
            expectEvent(CREATE, record2.getId(), 1L, null, vBlobMvHierField.getId(), liveTag.getId());
            record2 = repository.create(record2);

            commitIndex();
            verifyResultCount("v_blob:blob1", 2);
            verifyResultCount("v_blob:blob2", 1);
            verifyResultCount("v_blob:blob3", 1);
            verifyResultCount("+v_blob:blob4 +v_blob:\"Netherfield Park\"", 1);

            // Nested blob field
            log.debug("Begin test V72");
            List<List<List<Blob>>> nestedBlobs = Arrays.asList(
                    Arrays.<List<Blob>>asList(
                            Arrays.<Blob>asList(
                                    createBlob("niobium".getBytes(), "text/plain", "foo.txt"),
                                    createBlob("tantalum".getBytes(), "text/plain", "foo.txt")
                            ),
                            Arrays.<Blob>asList(
                                    createBlob("fermium".getBytes(), "text/plain", "foo.txt"),
                                    createBlob("seaborgium".getBytes(), "text/plain", "foo.txt")
                            )
                    ),
                    Arrays.<List<Blob>>asList(
                            Arrays.<Blob>asList(
                                    createBlob("einsteinium".getBytes(), "text/plain", "foo.txt")
                            )
                    )
            );

            Record record3 = repository.newRecord();
            record3.setRecordType(vRecordType1.getName());
            record3.setField(vBlobNestedField.getName(), nestedBlobs);
            record3.setField(liveTag.getName(), 1L);
            expectEvent(CREATE, record3.getId(), 1L, null, vBlobNestedField.getId(), liveTag.getId());
            record3 = repository.create(record3);

            commitIndex();
            verifyResultCount("v_blob:niobium", 1);
            verifyResultCount("v_blob:tantalum", 1);
            verifyResultCount("v_blob:fermium", 1);
            verifyResultCount("v_blob:seaborgium", 1);
            verifyResultCount("v_blob:einsteinium", 1);
        }

        //
        // Test field with explicitly configured formatter
        //
        {
            log.debug("Begin test V80");
            Record record1 = repository.newRecord();
            record1.setRecordType(vRecordType1.getName());
            record1.setField(vDateTimeField.getName(), new DateTime(2058, 10, 14, 15, 30, 12, 756, DateTimeZone.UTC));
            record1.setField(vStringMvField.getName(), Arrays.asList("wood", "plastic"));
            record1.setField(liveTag.getName(), 1L);
            expectEvent(CREATE, record1.getId(), 1L, null, vDateTimeField.getId(), vStringMvField.getId(),
                    liveTag.getId());
            record1 = repository.create(record1);

            commitIndex();
            verifyResultCount("year:2058", 1);
            verifyResultCount("firstValue:wood", 1);
            verifyResultCount("firstValue:plastic", 0);
        }

        //
        // Test inheritance of variant properties for link fields
        //
        {
            log.debug("Begin test V100");
            Map<String, String> varProps = new HashMap<String, String>();
            varProps.put("lang", "nl");
            varProps.put("user", "ali");

            RecordId record1Id = repository.getIdGenerator().newRecordId(varProps);
            Record record1 = repository.newRecord(record1Id);
            record1.setRecordType(vRecordType1.getName());
            record1.setField(vfield1.getName(), "venus");
            record1.setField(liveTag.getName(), 1L);
            expectEvent(CREATE, record1.getId(), 1L, null, vfield1.getId(), liveTag.getId());
            record1 = repository.create(record1);

            RecordId record2Id = repository.getIdGenerator().newRecordId(varProps);
            Record record2 = repository.newRecord(record2Id);
            record2.setRecordType(vRecordType1.getName());
            // Notice we make the link to the record without variant properties
            record2.setField(vLinkField1.getName(), new Link(record1.getId().getMaster()));
            record2.setField(liveTag.getName(), 1L);
            expectEvent(CREATE, record2.getId(), 1L, null, vLinkField1.getId(), liveTag.getId());
            record2 = repository.create(record2);

            commitIndex();
            verifyResultCount("v_deref1:venus", 1);

            log.debug("Begin test V101");
            record1.setField(vfield1.getName(), "mars");
            record1.setField(liveTag.getName(), 2L);
            expectEvent(UPDATE, record1.getId(), 2L, null, vfield1.getId(), liveTag.getId());
            record1 = repository.update(record1);

            commitIndex();
            verifyResultCount("v_deref1:mars", 1);
        }

        // Test that the index is updated when a version is created, in absence of changes to the vtag fields.
        // This would fail if the 'versionCreated' is not in the record event.
        {
            log.debug("Begin test V120");
            Record record1 = repository.newRecord();
            record1.setRecordType(vRecordType1.getName());
            record1.setField(liveTag.getName(), 1L);
            expectEvent(CREATE, record1.getId(), liveTag.getId());
            record1 = repository.create(record1);

            record1.setField(vfield1.getName(), "stool");
            expectEvent(UPDATE, record1.getId(), 1L, null, vfield1.getId());
            record1 = repository.update(record1);

            commitIndex();
            verifyResultCount("v_field1:stool", 1);
        }

        // Test that the index is updated when a version is updated, in absence of changes to the vtag fields.
        // This would fail if the 'versionCreated' is not in the record event.
        {
            log.debug("Begin test V130");
            Record record1 = repository.newRecord();
            record1.setRecordType(vRecordType1.getName());
            record1.setField(liveTag.getName(), 2L);
            record1.setField(vfield1.getName(), "wall");
            expectEvent(CREATE, record1.getId(), 1L, null, vfield1.getId(), liveTag.getId());
            record1 = repository.create(record1);

            record1.setField(vfield1.getName(), "floor");
            expectEvent(UPDATE, record1.getId(), 2L, null, vfield1.getId());
            record1 = repository.update(record1);

            commitIndex();
            verifyResultCount("v_field1:floor", 1);
        }

        //
        // Test the automatic vtag 'last', which is a virtual vtag which always points to the last version
        // of any record, without having to add it to the record or record type.
        //
        {
            log.debug("Begin test V140");
            Record record1 = repository.newRecord();
            record1.setRecordType(lastRecordType.getName());
            record1.setField(nvfield1.getName(), "north");
            expectEvent(CREATE, record1.getId(), nvfield1.getId());
            record1 = repository.create(record1);

            commitIndex();
            verifyResultCount("+lily.vtagId:" + qesc(lastTag.getId().toString()) + " +nv_field1:north", 1);

            record1.setField(vfield1.getName(), "south");
            expectEvent(UPDATE, record1.getId(), 1L, null, vfield1.getId());
            record1 = repository.update(record1);

            commitIndex();
            verifyResultCount("+lily.vtagId:" + qesc(lastTag.getId().toString()) + " +nv_field1:north", 1);
            verifyResultCount("+lily.vtag:last +v_field1:south", 1);
        }

        assertEquals("All received messages are correct.", 0, messageVerifier.getFailures());
    }

    @Test
    public void testDynamicFields() throws Exception {
        messageVerifier.init();

        //
        // Create schema
        //
        ValueType stringValueType = typeManager.getValueType("STRING");
        ValueType longValueType = typeManager.getValueType("LONG");
        ValueType mvStringValueType = typeManager.getValueType("LIST<STRING>");
        ValueType hierStringValueType = typeManager.getValueType("PATH<STRING>");
        ValueType dateValueType = typeManager.getValueType("DATE");
        ValueType blobValueType = typeManager.getValueType("BLOB");

        FieldType field1 = typeManager.createFieldType(stringValueType, new QName(DYN_NS1, "field1"), Scope.VERSIONED);

        FieldType field2 = typeManager.createFieldType(stringValueType, new QName(DYN_NS2, "field2"), Scope.VERSIONED);

        FieldType field3 =
                typeManager.createFieldType(stringValueType, new QName(DYN_NS2, "name_field3"), Scope.VERSIONED);

        FieldType field4 =
                typeManager.createFieldType(longValueType, new QName(DYN_NS2, "name_field4"), Scope.VERSIONED);

        FieldType field5 =
                typeManager.createFieldType(mvStringValueType, new QName(DYN_NS2, "name_field5"), Scope.VERSIONED);

        FieldType field6 =
                typeManager.createFieldType(stringValueType, new QName(DYN_NS2, "scope_field6"), Scope.VERSIONED);

        FieldType field7 =
                typeManager.createFieldType(stringValueType, new QName(DYN_NS2, "scope_field7"), Scope.NON_VERSIONED);

        FieldType field8 = typeManager.createFieldType(dateValueType, new QName(DYN_NS2, "field8"), Scope.VERSIONED);

        FieldType field9 =
                typeManager.createFieldType(mvStringValueType, new QName(DYN_NS2, "mv_field9"), Scope.VERSIONED);

        FieldType field10 =
                typeManager.createFieldType(hierStringValueType, new QName(DYN_NS2, "hier_field10"), Scope.VERSIONED);

        FieldType field11 =
                typeManager.createFieldType(stringValueType, new QName(DYN_NS2, "field11"), Scope.VERSIONED_MUTABLE);

        FieldType field12 =
                typeManager.createFieldType(stringValueType, new QName(DYN_NS2, "field12"), Scope.VERSIONED_MUTABLE);

        FieldType field13 = typeManager.createFieldType(blobValueType, new QName(DYN_NS2, "field13"), Scope.VERSIONED);

        FieldType field14 = typeManager.createFieldType(blobValueType, new QName(DYN_NS2, "field14"), Scope.VERSIONED);

        RecordType rt = typeManager.newRecordType(new QName(DYN_NS1, "RecordType"));
        // It's not necessary to add the fields
        rt = typeManager.createRecordType(rt);

        changeIndexUpdater("indexerconf_dynfields.xml");

        //
        // Test various matching options
        //
        {
            log.debug("Begin test V300");
            // Create a record
            Record record = repository.newRecord();
            record.setRecordType(rt.getName());

            // namespace match fields
            record.setField(field1.getName(), "vector");
            record.setField(field2.getName(), "circle");
            // name match fields
            record.setField(field3.getName(), "sphere");
            record.setField(field4.getName(), new Long(983));
            record.setField(field5.getName(), Arrays.asList("prism", "cone"));
            // scope match fields
            record.setField(field6.getName(), "polygon");
            record.setField(field7.getName(), "polyhedron");
            // type match fields
            record.setField(field8.getName(), new LocalDate(2011, 4, 11));
            // multi-value match fields
            record.setField(field9.getName(), Arrays.asList("decagon", "dodecahedron"));
            // hierarchical match fields
            record.setField(field10.getName(), new HierarchyPath("triangle", "knot"));

            expectEvent(CREATE, record.getId(), 1L, null, field1.getId(), field2.getId(), field3.getId(),
                    field4.getId(), field5.getId(), field6.getId(), field7.getId(), field8.getId(), field9.getId(),
                    field10.getId());
            record = repository.create(record);

            commitIndex();

            // Verify only the field from the matched namespace was indexed
            verifyResultCount("dyn1_field1_string:vector", 1);
            verifyResultCount("dyn1_field2_string:circle", 0);

            // Verify name-based match
            verifyResultCount("nameMatch_field3_string:sphere", 1);
            verifyResultCount("nameMatch_field4_long:983", 1);
            verifyResultCount("nameMatch_field5_string_mv:prism", 1);
            verifyResultCount("nameMatch_field5_string_mv:cone", 1);

            // Verify scope-based match
            verifyResultCount("scopeMatch_field6_string:polygon", 0);
            verifyResultCount("scopeMatch_field7_string:polyhedron", 1);

            // Verify type-based match
            verifyResultCount("typeMatch_field8_date:\"2011-04-11T00:00:00Z/DAY\"", 1);

            // Verify multi-value based match
            verifyResultCount("multiValueMatch_field9_string_mv:decagon", 1);

            // Verify hierarchical based match
            verifyResultCount("hierarchicalMatch_field10_hier_literal:\"/triangle/knot\"", 1);
        }

        //
        // Test that index is updated when fields change, without any change to vtags. This verifies
        // that the logic which verifies whether any reindexing needs to be done takes dynamic fields
        // into account.
        //
        {
            log.debug("Begin test V301");
            Record record = repository.newRecord();
            record.setRecordType(rt.getName());

            record.setField(field11.getName(), "parallelepiped");
            record.setField(field12.getName(), "rectangle");

            expectEvent(CREATE, record.getId(), 1L, null, field11.getId(), field12.getId());
            record = repository.create(record);

            commitIndex();

            verifyResultCount("field11_string:parallelepiped", 1);
            verifyResultCount("field12_string:rectangle", 1);

            // Update only the dynamically indexed field
            record.setField(field12.getName(), "square");
            expectEvent(UPDATE, record.getId(), null, 1L, field12.getId());
            record = repository.update(record, true, true);
            commitIndex();
            verifyResultCount("field12_string:square", 1);

            // Update only the statically indexed field
            record.setField(field11.getName(), "square");
            expectEvent(UPDATE, record.getId(), null, 1L, field11.getId());
            record = repository.update(record, true, true);
            commitIndex();
            verifyResultCount("field11_string:square", 1);
        }

        //
        // Test blobs
        //
        {
            log.debug("Begin test V302");

            Record record = repository.newRecord();
            record.setRecordType(rt.getName());

            Blob blob1 = createBlob("blob2.pdf", "application/pdf", "blob2.pdf");
            Blob blob2 = createBlob("blob2.pdf", "application/pdf", "blob2.pdf");

            record.setField(field13.getName(), blob1);
            record.setField(field14.getName(), blob2);

            expectEvent(CREATE, record.getId(), 1L, null, field13.getId(), field14.getId());
            record = repository.create(record);

            commitIndex();

            // extractContent is not enabled for field13, search on content should not find anything
            verifyResultCount("field13_string:tired", 0);

            // extractContent is enabled for field14
            verifyResultCount("field14_string:tired", 1);
        }

        //
        // Attention: we change the indexerconf here
        //
        changeIndexUpdater("indexerconf_dynfields_continue.xml");

        //
        // Test the fall-through behavior (continue="true") of dynamic fields
        //
        {
            log.debug("Begin test V303");

            Record record = repository.newRecord();
            record.setRecordType(rt.getName());

            record.setField(field1.getName(), "mega");
            record.setField(field2.getName(), "giga");

            expectEvent(CREATE, record.getId(), 1L, null, field1.getId(), field2.getId());
            record = repository.create(record);

            commitIndex();

            verifyResultCount("dyncont_field1_first_string:mega", 1);
            verifyResultCount("dyncont_field2_first_string:giga", 1);

            verifyResultCount("dyncont_field1_second_string:mega", 1);
            verifyResultCount("dyncont_field2_second_string:giga", 1);

            verifyResultCount("dyncont_field1_third_string:mega", 0);
            verifyResultCount("dyncont_field2_third_string:giga", 0);
        }

        //
        // Attention: we change the indexerconf here
        //
        changeIndexUpdater("indexerconf_fulldynamic.xml");

        //
        // Test a 'fully dynamic' mapping
        //
        {
            log.debug("Begin test V304");

            Record record = repository.newRecord();
            record.setRecordType(rt.getName());

            Blob blob = createBlob("blob2.pdf", "application/pdf", "blob2.pdf");

            record.setField(field1.getName(), "gauss");
            record.setField(field2.getName(), "hilbert");
            record.setField(field4.getName(), new Long(1024));
            record.setField(field14.getName(), blob);

            expectEvent(CREATE, record.getId(), 1L, null, field1.getId(), field2.getId(), field4.getId(),
                    field14.getId());
            record = repository.create(record);

            commitIndex();

            verifyResultCount("fulldyn_field1_string:gauss", 1);
            verifyResultCount("fulldyn_field2_string:hilbert", 1);
            verifyResultCount("fulldyn_name_field4_long:1024", 1);
            verifyResultCount("fulldyn_field14_blob:conversations", 1);
        }

        assertEquals("All received messages are correct.", 0, messageVerifier.getFailures());
    }

    @Test
    public void testSystemFields() throws Exception {
        messageVerifier.init();

        //
        // Create schema
        //
        log.debug("Begin test V401");
        ValueType stringValueType = typeManager.getValueType("STRING");
        ValueType linkValueType = typeManager.getValueType("LINK");

        FieldType field1 = typeManager.createFieldType(stringValueType, new QName(NS, "sf_field1"), Scope.VERSIONED);

        FieldType field2 = typeManager.createFieldType(linkValueType, new QName(NS, "sf_field2"), Scope.VERSIONED);

        RecordType mixin1 = typeManager.newRecordType(new QName(NS, "sf_mixin1"));
        mixin1 = typeManager.createRecordType(mixin1);

        RecordType mixin2 = typeManager.newRecordType(new QName(NS, "sf_mixin2"));
        mixin2 = typeManager.createRecordType(mixin2);

        // Create a record type with two versions
        RecordType rt = typeManager.newRecordType(new QName(NS, "sf_rt"));
        rt.addFieldTypeEntry(field1.getId(), false);
        rt.addFieldTypeEntry(field2.getId(), false);
        rt.addMixin(mixin1.getId());
        rt = typeManager.createRecordType(rt);

        rt.addMixin(mixin2.getId(), mixin2.getVersion());
        rt = typeManager.updateRecordType(rt);

        RecordType rt2 = typeManager.newRecordType(new QName(NS, "sf_rt2"));
        rt2.addFieldTypeEntry(field1.getId(), false);
        rt2.addFieldTypeEntry(field2.getId(), false);
        rt2 = typeManager.createRecordType(rt2);

        //
        // Change indexer conf
        //
        log.debug("Begin test V402");
        changeIndexUpdater("indexerconf_sysfields.xml");

        //
        // Create content
        //

        // Create a record that uses version 1 of the record type
        log.debug("Begin test V403");
        Record record1 = repository.newRecord(idGenerator.newRecordId());
        record1.setRecordType(rt.getName(), 1L);
        record1.setField(field1.getName(), "acute");
        expectEvent(CREATE, record1.getId(), 1L, null, field1.getId());
        record1 = repository.createOrUpdate(record1);

        // Create a record that uses version 2 of the record type
        log.debug("Begin test V405");
        Record record2 = repository.newRecord(idGenerator.newRecordId());
        record2.setRecordType(rt.getName(), 2L);
        record2.setField(field1.getName(), "obtuse");
        expectEvent(CREATE, record2.getId(), 1L, null, field1.getId());
        record2 = repository.createOrUpdate(record2);

        // Create a record which links to one of the other records
        log.debug("Begin test V406");
        Record record3 = repository.newRecord(idGenerator.newRecordId());
        record3.setRecordType(rt.getName());
        record3.setField(field2.getName(), new Link(record2.getId()));
        expectEvent(CREATE, record3.getId(), 1L, null, field2.getId());
        record3 = repository.createOrUpdate(record3);

        //
        // Test searches
        //
        commitIndex();

        log.debug("Begin test V407");

        verifyResultCount("sf_field1_string:acute", 1);
        verifyResultCount("sf_field1_string:obtuse", 1);

        // recordType
        verifyResultCount("+sf_field1_string:acute +recordType_literal:" +
                qesc("{org.lilyproject.indexer.test}sf_rt"), 1);
        verifyResultCount("+sf_field1_string:obtuse +recordType_literal:" +
                qesc("{org.lilyproject.indexer.test}sf_rt"), 1);

        // recordTypeWithVersion
        verifyResultCount("+sf_field1_string:acute +recordTypeWithVersion_literal:" +
                qesc("{org.lilyproject.indexer.test}sf_rt:1"), 1);
        verifyResultCount("+sf_field1_string:acute +recordTypeWithVersion_literal:" +
                qesc("{org.lilyproject.indexer.test}sf_rt:2"), 0);
        verifyResultCount("+sf_field1_string:obtuse +recordTypeWithVersion_literal:" +
                qesc("{org.lilyproject.indexer.test}sf_rt:2"), 1);

        // recordTypeName
        verifyResultCount("+sf_field1_string:acute +recordTypeName_literal:" + qesc("sf_rt"), 1);

        // recordTypeNamespace
        verifyResultCount("+sf_field1_string:acute +recordTypeNamespace_literal:" +
                qesc("org.lilyproject.indexer.test"), 1);

        // recordTypeVersion
        verifyResultCount("+sf_field1_string:acute +recordTypeVersion_literal:1", 1);
        verifyResultCount("+sf_field1_string:obtuse +recordTypeVersion_literal:2", 1);

        // mixins
        verifyResultCount("+sf_field1_string:acute +mixins_literal_mv:" +
                qesc("{org.lilyproject.indexer.test}sf_mixin1"), 1);
        verifyResultCount("+sf_field1_string:acute +mixins_literal_mv:" +
                qesc("{org.lilyproject.indexer.test}sf_mixin2"), 0);
        verifyResultCount("+sf_field1_string:acute +mixins_literal_mv:" +
                qesc("{org.lilyproject.indexer.test}sf_rt"), 0);

        verifyResultCount("+sf_field1_string:obtuse +mixins_literal_mv:" +
                qesc("{org.lilyproject.indexer.test}sf_mixin1"), 1);
        verifyResultCount("+sf_field1_string:obtuse +mixins_literal_mv:" +
                qesc("{org.lilyproject.indexer.test}sf_mixin2"), 1);

        // mixinsWithVersion
        verifyResultCount("+sf_field1_string:acute +mixinsWithVersion_literal_mv:" +
                qesc("{org.lilyproject.indexer.test}sf_mixin1:1"), 1);

        // mixinNames
        verifyResultCount("+sf_field1_string:obtuse +mixinNames_literal_mv:" + qesc("sf_mixin1"), 1);
        verifyResultCount("+sf_field1_string:obtuse +mixinNames_literal_mv:" + qesc("sf_mixin2"), 1);
        verifyResultCount("+sf_field1_string:obtuse +mixinNames_literal_mv:" + qesc("sf_mixin_not_existing"), 0);

        // mixinNamespaces
        verifyResultCount("+sf_field1_string:obtuse +mixinNamespaces_literal_mv:" +
                qesc("org.lilyproject.indexer.test"), 1);

        // recordTypes (record type + mixins)
        verifyResultCount("+sf_field1_string:acute +recordTypes_literal_mv:" +
                qesc("{org.lilyproject.indexer.test}sf_mixin1"), 1);
        verifyResultCount("+sf_field1_string:acute +recordTypes_literal_mv:" +
                qesc("{org.lilyproject.indexer.test}sf_mixin2"), 0);
        verifyResultCount("+sf_field1_string:acute +recordTypes_literal_mv:" +
                qesc("{org.lilyproject.indexer.test}sf_rt"), 1);

        // recordTypesWithVersion
        verifyResultCount("+sf_field1_string:obtuse +recordTypesWithVersion_literal_mv:" +
                qesc("{org.lilyproject.indexer.test}sf_mixin1:1"), 1);
        verifyResultCount("+sf_field1_string:obtuse +recordTypesWithVersion_literal_mv:" +
                qesc("{org.lilyproject.indexer.test}sf_mixin2:1"), 1);
        verifyResultCount("+sf_field1_string:obtuse +recordTypesWithVersion_literal_mv:" +
                qesc("{org.lilyproject.indexer.test}sf_rt:2"), 1);

        // recordTypeNames
        verifyResultCount("+sf_field1_string:obtuse +recordTypeNames_literal_mv:" + qesc("sf_mixin1"), 1);
        verifyResultCount("+sf_field1_string:obtuse +recordTypeNames_literal_mv:" + qesc("sf_mixin2"), 1);
        verifyResultCount("+sf_field1_string:obtuse +recordTypeNames_literal_mv:" + qesc("sf_rt"), 1);

        // recordTypeNamespaces
        verifyResultCount("+sf_field1_string:obtuse +recordTypeNamespaces_literal_mv:" +
                qesc("org.lilyproject.indexer.test"), 1);

        // record type via deref
        verifyResultCount("+recordType_deref_literal:" + qesc("{org.lilyproject.indexer.test}sf_rt"), 1);

        // Update record 2, can't verify anything immediately, this is just to check denormalized
        // update of expressions pointing to the fake system fields does not give problems
        log.debug("Begin test V408");
        record2.setField(field1.getName(), "obtuse2");
        expectEvent(UPDATE, record2.getId(), 2L, null, field1.getId());
        record2 = repository.createOrUpdate(record2);

        // Change record type of record 2. The denormalized reference of it stored in the index entry
        // of record 3 will not be updated as this is currently not supported.
        log.debug("Begin test V409");
        record2 = repository.newRecord(record2.getId());
        record2.setRecordType(rt2.getName());
        record2.setField(field1.getName(),
                "obtuse3"); // currently can't only change record type, so touch field as well
        expectEvent(UPDATE, record2.getId(), 3L, null, true, field1.getId());
        record2 = repository.update(record2);

        commitIndex();

        // Deref field still contains old record type
        verifyResultCount("+recordType_deref_literal:" + qesc("{org.lilyproject.indexer.test}sf_rt"), 1);

        // Touch record 3 and retest
        record3.setField(field1.getName(), "right");
        expectEvent(UPDATE, record3.getId(), 2L, null, field1.getId());
        record3 = repository.update(record3);

        commitIndex();
        verifyResultCount("+recordType_deref_literal:" + qesc("{org.lilyproject.indexer.test}sf_rt2"), 1);

        assertEquals("All received messages are correct.", 0, messageVerifier.getFailures());
    }

    @Test
    public void testComplexFields() throws Exception {
        messageVerifier.init();

        //
        // Create schema
        //
        log.debug("Begin test V501");
        FieldType nestedListsField = typeManager.createFieldType(typeManager.getValueType("LIST<LIST<STRING>>"),
                new QName(NS, "cf_nestedlists"), Scope.NON_VERSIONED);

        FieldType recordField = typeManager.createFieldType(typeManager.getValueType("RECORD"),
                new QName(NS, "cf_record"), Scope.NON_VERSIONED);

        FieldType recordListField = typeManager.createFieldType(typeManager.getValueType("LIST<RECORD>"),
                new QName(NS, "cf_recordlist"), Scope.NON_VERSIONED);

        RecordType cfRecordType = typeManager.recordTypeBuilder()
                .name(new QName(NS, "ComplexFieldsRecordType"))
                .field(nestedListsField.getId(), false)
                .field(recordField.getId(), false)
                .field(recordListField.getId(), false)
                .create();

        //
        // Change indexer conf
        //
        log.debug("Begin test V502");
        changeIndexUpdater("indexerconf_complexfields.xml");

        {
            //
            // Test
            //
            RecordId recordId = idGenerator.newRecordId();
            expectEvent(CREATE, recordId, nestedListsField.getId(), recordField.getId(), recordListField.getId());

            repository
                    .recordBuilder()
                    .id(recordId)
                    .recordType(cfRecordType.getName())
                    .field(nestedListsField.getName(),
                            Arrays.asList(
                                    Arrays.asList("dutch", "french", "english"),
                                    Arrays.asList("italian", "greek")
                            ))
                    .field(recordField.getName(),
                            repository
                                    .recordBuilder()
                                    .recordType(nvRecordType1.getName())
                                    .field(nvfield1.getName(), "german")
                                    .field(nvfield2.getName(), "spanish")
                                    .build())
                    .field(recordListField.getName(),
                            Arrays.asList(
                                    repository
                                            .recordBuilder()
                                            .recordType(nvRecordType1.getName())
                                            .field(nvfield1.getName(), "swedish")
                                            .field(nvfield2.getName(), "chinese")
                                            .build(),
                                    repository
                                            .recordBuilder()
                                            .recordType(nvRecordType1.getName())
                                            .field(nvfield1.getName(), "vietnamese")
                                            .field(nvfield2.getName(), "wolof")
                                            .build()
                            )
                    )
                    .create();

            commitIndex();

            verifyResultCount("+cf_nestedlists:italian", 1);
            verifyResultCount("+cf_record:german", 1);
            verifyResultCount("+cf_recordlist:chinese", 1);

            verifyResultCount("+cf_recordlist_field1:swedish", 1);
            verifyResultCount("+cf_recordlist_field1:vietnamese", 1);
            verifyResultCount("+cf_recordlist_field1:chinese", 0);
            verifyResultCount("+cf_recordlist_field1:wolof", 0);

            verifyResultCount("+cf_record_field1:german", 1);
            verifyResultCount("+cf_record_field1:spanish", 0);
        }

        {
            log.debug("Begin test CF503");

            Record beta = repository.recordBuilder()
                    .recordType(vRecordType1.getName())
                    .field(vfield1.getName(), "whiskey").build();

            Record gamma = repository.recordBuilder()
                    .recordType(vRecordType1.getName())
                    .field(vfield1.getName(), "wodka").build();

            RecordId alplhaId = idGenerator.newRecordId();
            Record alpha = repository.recordBuilder().id(alplhaId)
                    .recordType(cfRecordType.getName())
                    .field(recordField.getName(), beta)
                    .field(recordListField.getName(), Lists.newArrayList(beta, gamma)).build();
            expectEvent(CREATE, alplhaId, recordField.getId(), recordListField.getId());
            alpha = repository.create(alpha);

            commitIndex();
            verifyFieldValues("+cf_record:whiskey", "cf_shallow_record", "{\"v_field1\":\"whiskey\"}");
            verifyFieldValues("+cf_record:whiskey", "cf_shallow_recordlist", "{\"v_field1\":\"whiskey\"}",
                    "{\"v_field1\":\"wodka\"}");

        }

        assertEquals("All received messages are correct.", 0, messageVerifier.getFailures());
    }

    @Test
    public void testComplexFieldsDerefUpdate() throws Exception {

        messageVerifier.disable();

        final String NS = "org.lilyproject.indexer.test.complexfieldsderef";

        //
        // Create schema
        //
        log.debug("Begin test V601");
        FieldType linkField = typeManager.createFieldType(typeManager.getValueType("LINK"),
                new QName(NS, "link"), Scope.NON_VERSIONED);

        FieldType recordField = typeManager.createFieldType(typeManager.getValueType("RECORD"),
                new QName(NS, "record"), Scope.NON_VERSIONED);

        FieldType record2Field = typeManager.createFieldType(typeManager.getValueType("RECORD"),
                new QName(NS, "record2"), Scope.NON_VERSIONED);

        FieldType stringField = typeManager.createFieldType(typeManager.getValueType("STRING"),
                new QName(NS, "string"), Scope.NON_VERSIONED);

        FieldType recordListField = typeManager.createFieldType(typeManager.getValueType("LIST<RECORD>"),
                new QName(NS, "recordlist"), Scope.NON_VERSIONED);

        RecordType recordType = typeManager.recordTypeBuilder()
                .name(new QName(NS, "RecordType"))
                .field(linkField.getId(), false)
                .field(recordField.getId(), false)
                .field(record2Field.getId(), false)
                .field(stringField.getId(), false)
                .field(recordListField.getId(), false)
                .create();

        //
        // Change indexer conf
        //
        log.debug("Begin test V502");
        changeIndexUpdater("indexerconf_complexfields_deref.xml");

        //
        // Case 1: link field => record field => string field
        //
        {
            log.debug("Begin test V610");

            RecordId recordId = idGenerator.newRecordId();

            repository
                    .recordBuilder()
                    .recordType(recordType.getName())
                    .field(linkField.getName(),
                            new Link(repository
                                    .recordBuilder()
                                    .id(recordId)
                                    .recordType(recordType.getName())
                                    .field(recordField.getName(),
                                            repository
                                                    .recordBuilder()
                                                    .recordType(recordType.getName())
                                                    .field(stringField.getName(), "bordeaux")
                                                    .build())
                                    .create()
                                    .getId()))
                    .create();

            commitIndex();

            verifyResultCount("+cfd_case1:bordeaux", 1);

            // perform update
            log.debug("Begin test V611");

            repository
                    .recordBuilder()
                    .id(recordId)
                    .field(recordField.getName(),
                            repository
                                    .recordBuilder()
                                    .recordType(recordType.getName())
                                    .field(stringField.getName(), "bordooo")
                                    .build())
                    .update();

            commitIndex();

            verifyResultCount("+cfd_case1:bordooo", 1);
            verifyResultCount("+cfd_case1:bordeaux", 0);
        }

        //
        // Case 2: link field => record field => link field => string field
        //
        {
            log.debug("Begin test V620");

            RecordId recordId1 = idGenerator.newRecordId();
            RecordId recordId2 = idGenerator.newRecordId();

            repository
                    .recordBuilder()
                    .recordType(recordType.getName())
                    .field(linkField.getName(),
                            new Link(repository
                                    .recordBuilder()
                                    .id(recordId1)
                                    .recordType(recordType.getName())
                                    .field(recordField.getName(),
                                            repository
                                                    .recordBuilder()
                                                    .recordType(recordType.getName())
                                                    .field(linkField.getName(),
                                                            new Link(repository
                                                                    .recordBuilder()
                                                                    .id(recordId2)
                                                                    .recordType(recordType.getName())
                                                                    .field(stringField.getName(), "beaujolais")
                                                                    .create()
                                                                    .getId()))
                                                    .build())
                                    .create()
                                    .getId()))
                    .create();

            commitIndex();

            verifyResultCount("+cfd_case2:beaujolais", 1);

            // perform update
            log.debug("Begin test V621");

            repository
                    .recordBuilder()
                    .id(recordId2)
                    .field(stringField.getName(), "booojolais")
                    .update();

            commitIndex();

            verifyResultCount("+cfd_case2:booojolais", 1);
            verifyResultCount("+cfd_case2:beaujolais", 0);
        }

        //
        // Case 3: record field => link field => string field
        //
        {
            log.debug("Begin test V630");

            RecordId recordId = idGenerator.newRecordId();

            repository
                    .recordBuilder()
                    .recordType(recordType.getName())
                    .field(record2Field.getName(),
                            repository
                                    .recordBuilder()
                                    .recordType(recordType.getName())
                                    .field(linkField.getName(),
                                            new Link(repository
                                                    .recordBuilder()
                                                    .id(recordId)
                                                    .recordType(recordType.getName())
                                                    .field(stringField.getName(), "bourgogne")
                                                    .create()
                                                    .getId()))
                                    .build())
                    .create();

            commitIndex();

            verifyResultCount("+cfd_case3:bourgogne", 1);

            // perform an update
            log.debug("Begin test V631");

            repository
                    .recordBuilder()
                    .id(recordId)
                    .field(stringField.getName(), "boerhonje")
                    .update();

            commitIndex();

            verifyResultCount("+cfd_case3:boerhonje", 1);
            verifyResultCount("+cfd_case3:bourgogne", 0);
        }

        //
        // Case 4: link field => list<record> field => link field => string field
        //
        {
            log.debug("Begin test V640");

            RecordId recordId1 = idGenerator.newRecordId();
            RecordId recordId2 = idGenerator.newRecordId();
            RecordId recordId3 = idGenerator.newRecordId();
            RecordId recordId4 = idGenerator.newRecordId();

            repository
                    .recordBuilder()
                    .recordType(recordType.getName())
                    .id(recordId1)
                    .field(linkField.getName(),
                            new Link(repository
                                    .recordBuilder()
                                    .id(recordId2)
                                    .recordType(recordType.getName())
                                    .field(recordListField.getName(),
                                            Arrays.asList(
                                                    repository
                                                            .recordBuilder()
                                                            .id(recordId3)
                                                            .recordType(recordType.getName())
                                                            .field(linkField.getName(),
                                                                    new Link(repository
                                                                            .recordBuilder()
                                                                            .id(recordId3)
                                                                            .recordType(recordType.getName())
                                                                            .field(stringField.getName(), "champagne")
                                                                            .create()
                                                                            .getId()))
                                                            .build(),
                                                    repository
                                                            .recordBuilder()
                                                            .id(recordId4)
                                                            .recordType(recordType.getName())
                                                            .field(linkField.getName(),
                                                                    new Link(repository
                                                                            .recordBuilder()
                                                                            .id(recordId4)
                                                                            .recordType(recordType.getName())
                                                                            .field(stringField.getName(), "languedoc")
                                                                            .create()
                                                                            .getId()))
                                                            .build()
                                            ))
                                    .create()
                                    .getId()))
                    .create();

            commitIndex();

            verifyResultCount("+cfd_case4:champagne", 1);
            verifyResultCount("+cfd_case4:languedoc", 1);

            // perform an update
            log.debug("Begin test V640");

            repository
                    .recordBuilder()
                    .id(recordId3)
                    .field(stringField.getName(), "sampanje")
                    .update();

            commitIndex();

            verifyResultCount("+cfd_case4:sampanje", 1);
            verifyResultCount("+cfd_case4:languedoc", 1);
            verifyResultCount("+cfd_case4:champagne", 0);

            // perform another update
            /* FIXME this test does not work yet
            log.debug("Begin test V641");

            repository
                    .recordBuilder()
                    .recordId(recordId2)
                    .recordType(recordType.getName())
                    .field(recordListField.getName(),
                            Arrays.asList(repository
                                    .recordBuilder()
                                    .recordId(recordId3)
                                    .recordType(recordType.getName())
                                    .field(linkField.getName(), new Link(recordId3))
                                    .newRecord()))
                    .update();

            commitIndex();

            verifyResultCount("+cfd_case4:sampanje", 1);
            verifyResultCount("+cfd_case4:languedoc", 0);
            */
        }

        //
        // Case 5: link field => record field => record field => string field
        //
        {
            log.debug("Begin test V650");

            RecordId recordId1 = idGenerator.newRecordId();
            RecordId recordId2 = idGenerator.newRecordId();

            repository
                    .recordBuilder()
                    .id(recordId1)
                    .recordType(recordType.getName())
                    .field(linkField.getName(),
                            new Link(repository
                                    .recordBuilder()
                                    .id(recordId2)
                                    .recordType(recordType.getName())
                                    .field(recordField.getName(),
                                            repository
                                                    .recordBuilder()
                                                    .recordType(recordType.getName())
                                                    .field(recordField.getName(),
                                                            repository
                                                                    .recordBuilder()
                                                                    .recordType(recordType.getName())
                                                                    .field(stringField.getName(), "loire")
                                                                    .build())
                                                    .build())
                                    .create()
                                    .getId()))
                    .create();

            commitIndex();

            verifyResultCount("+cfd_case5:loire", 1);

            // perform an update
            log.debug("Begin test V651");

            repository
                    .recordBuilder()
                    .id(recordId2)
                    .recordType(recordType.getName())
                    .field(recordField.getName(),
                            repository
                                    .recordBuilder()
                                    .recordType(recordType.getName())
                                    .field(recordField.getName(),
                                            repository
                                                    .recordBuilder()
                                                    .recordType(recordType.getName())
                                                    .field(stringField.getName(), "lwaare")
                                                    .build())
                                    .build())
                    .update();

            commitIndex();

            verifyResultCount("+cfd_case5:loire", 0);
            verifyResultCount("+cfd_case5:lwaare", 1);
        }
    }

    /**
     * This test might better fit in the indexer-model package
     */
    @Test
    public void testComplexFieldsInvalidConf() throws Exception {
        try {
            changeIndexUpdater("indexerconf_complexfields_invalid1.xml");
            fail("Exception expected");
        } catch (IndexerConfException e) {
            // expected
        }

        try {
            changeIndexUpdater("indexerconf_complexfields_invalid2.xml");
            fail("Exception expected");
        } catch (IndexerConfException e) {
            // expected
        }

        try {
            changeIndexUpdater("indexerconf_complexfields_invalid3.xml");
            fail("Exception expected");
        } catch (IndexerConfException e) {
            // expected
        }
    }

    /**
     * This test might better fit in the indexer-model package
     */
    @Test
    public void testParseComplexConfiguration() throws Exception {
        //
        // Create schema
        //
        FieldType stringField = typeManager.createFieldType(typeManager.getValueType("STRING"),
                new QName(NS, "string"), Scope.NON_VERSIONED);

        typeManager.recordTypeBuilder()
                .name(new QName(NS, "ComplexConfiguration"))
                .field(stringField.getId(), false)
                .create();

        changeIndexUpdater("indexerconf_complex_configuration.xml");

        final List<IndexField> derefIndexFields = INDEXER_CONF.getDerefIndexFields();
        for (IndexField indexField : derefIndexFields) {
            if ("cc_less_variant_spaces".equals(indexField.getName().getTemplate())) {
                final List<Follow> follows = ((DerefValue) indexField.getValue()).getFollows();
                assertEquals(1, follows.size());
                final Set<String> dimensions = ((VariantFollow) follows.get(0)).getDimensions();
                assertEquals(1, dimensions.size());
                assertTrue(dimensions.contains("my branch"));
            } else if ("cc_less_variant_spaces_twice".equals(indexField.getName().getTemplate())) {
                final List<Follow> follows = ((DerefValue) indexField.getValue()).getFollows();
                assertEquals(1, follows.size());
                final Set<String> dimensions = ((VariantFollow) follows.get(0)).getDimensions();
                assertEquals(2, dimensions.size());
                assertTrue(dimensions.contains("my branch"));
                assertTrue(dimensions.contains("some lang"));
            } else if ("cc_more_variant_spaces".equals(indexField.getName().getTemplate())) {
                final List<Follow> follows = ((DerefValue) indexField.getValue()).getFollows();
                assertEquals(1, follows.size());
                final Map<String, String> dimensions =
                        ((ForwardVariantFollow) follows.get(0)).getDimensions();
                assertEquals(1, dimensions.size());
                assertTrue(dimensions.containsKey("my branch"));
                assertNull(dimensions.get("my branch"));
            } else if ("cc_more_variant_spaces_twice".equals(indexField.getName().getTemplate())) {
                final List<Follow> follows = ((DerefValue) indexField.getValue()).getFollows();
                assertEquals(1, follows.size());
                final Map<String, String> dimensions =
                        ((ForwardVariantFollow) follows.get(0)).getDimensions();
                assertEquals(2, dimensions.size());
                assertTrue(dimensions.containsKey("my branch"));
                assertNull(dimensions.get("my branch"));
                assertTrue(dimensions.containsKey("some lang"));
                assertNull(dimensions.get("some lang"));
            } else if ("cc_more_variant_spaces_value".equals(indexField.getName().getTemplate())) {
                final List<Follow> follows = ((DerefValue) indexField.getValue()).getFollows();
                assertEquals(1, follows.size());
                final Map<String, String> dimensions =
                        ((ForwardVariantFollow) follows.get(0)).getDimensions();
                assertEquals(1, dimensions.size());
                assertTrue(dimensions.containsKey("branch"));
                assertEquals("some value", dimensions.get("branch"));
            } else if ("cc_more_variant_spaces_twice_value".equals(indexField.getName().getTemplate())) {
                final List<Follow> follows = ((DerefValue) indexField.getValue()).getFollows();
                assertEquals(1, follows.size());
                final Map<String, String> dimensions =
                        ((ForwardVariantFollow) follows.get(0)).getDimensions();
                assertEquals(2, dimensions.size());
                assertTrue(dimensions.containsKey("branch"));
                assertEquals("some value", dimensions.get("branch"));
                assertTrue(dimensions.containsKey("lang"));
                assertEquals("some lang", dimensions.get("lang"));
            } else if ("cc_more_variant_spaces_key_and_value".equals(indexField.getName().getTemplate())) {
                final List<Follow> follows = ((DerefValue) indexField.getValue()).getFollows();
                assertEquals(1, follows.size());
                final Map<String, String> dimensions =
                        ((ForwardVariantFollow) follows.get(0)).getDimensions();
                assertEquals(2, dimensions.size());
                assertTrue(dimensions.containsKey("my branch"));
                assertEquals("some value", dimensions.get("my branch"));
                assertTrue(dimensions.containsKey("my lang"));
                assertEquals("some lang", dimensions.get("my lang"));
            } else {
                throw new IllegalStateException("unexpected index field " + indexField.getName().getTemplate());
            }
        }
    }

    private Blob createBlob(String resource, String mediaType, String fileName) throws Exception {
        byte[] mswordblob = readResource(resource);

        Blob blob = new Blob(mediaType, (long) mswordblob.length, fileName);
        OutputStream os = repository.getOutputStream(blob);
        try {
            os.write(mswordblob);
        } finally {
            os.close();
        }

        return blob;
    }

    private Blob createBlob(byte[] content, String mediaType, String fileName) throws Exception {
        Blob blob = new Blob(mediaType, (long) content.length, fileName);
        OutputStream os = repository.getOutputStream(blob);
        try {
            os.write(content);
        } finally {
            os.close();
        }

        return blob;
    }

    private byte[] readResource(String path) throws IOException {
        InputStream mswordblob = getClass().getResourceAsStream(path);
        ByteArrayOutputStream bos = new ByteArrayOutputStream();
        byte[] buffer = new byte[8192];
        int read;
        while ((read = mswordblob.read(buffer)) != -1) {
            bos.write(buffer, 0, read);
        }

        return bos.toByteArray();
    }

    private static String qesc(String input) {
        return ClientUtils.escapeQueryChars(input);
    }

    private void commitIndex() throws Exception {
        repoSetup.processMQ();
        solrShardManager.commit(true, true);
    }

    private QueryResponse getQueryResponse(String query) throws SolrClientException, InterruptedException {
        SolrQuery solrQuery = new SolrQuery();
        solrQuery.set("q", query);
        solrQuery.set("rows", 5000);
        QueryResponse response = solrShardManager.query(solrQuery);
        return response;
    }

    private void verifyResultCount(String query, int count) throws SolrClientException, InterruptedException {
        QueryResponse response = getQueryResponse(query);
        if (count != response.getResults().size()) {
            System.out.println("The query result contains a wrong number of documents, here is the result:");
            for (int i = 0; i < response.getResults().size(); i++) {
                SolrDocument result = response.getResults().get(i);
                System.out.println(result.getFirstValue("lily.key"));
            }
        }
        assertEquals(count, response.getResults().getNumFound());
    }

    private void verifyFieldValues(String query, String fieldName, String... expectedValues)
            throws SolrClientException, InterruptedException {
        QueryResponse response = getQueryResponse(query);
        if (1 != response.getResults().size()) {
            System.out.println("The query result contains a wrong number of documents, here is the result:");
            for (int i = 0; i < response.getResults().size(); i++) {
                SolrDocument result = response.getResults().get(i);
                System.out.println(result.getFirstValue("lily.key"));
            }
        }
        assertEquals(1, response.getResults().getNumFound());

        Assert.assertArrayEquals((Object[]) expectedValues,
                response.getResults().get(0).getFieldValues(fieldName).toArray(new Object[]{}));
    }

    private void expectEvent(RecordEvent.Type type, RecordId recordId, SchemaId... updatedFields) {
        expectEvent(type, recordId, null, null, updatedFields);
    }

    private void expectEvent(RecordEvent.Type type, RecordId recordId, Long versionCreated, Long versionUpdated,
                             SchemaId... updatedFields) {
        expectEvent(type, recordId, versionCreated, versionUpdated, false, updatedFields);
    }

    private void expectEvent(RecordEvent.Type type, RecordId recordId, Long versionCreated, Long versionUpdated,
                             boolean recordTypeChanged, SchemaId... updatedFields) {
        RecordEvent event = new RecordEvent();

        event.setType(type);

        for (SchemaId updatedField : updatedFields) {
            event.addUpdatedField(updatedField);
        }

        if (versionCreated != null)
            event.setVersionCreated(versionCreated);

        if (versionUpdated != null)
            event.setVersionUpdated(versionUpdated);

        if (recordTypeChanged)
            event.setRecordTypeChanged(recordTypeChanged);

        messageVerifier.setExpectedEvent(recordId, event);
    }

    private static class MessageVerifier implements RowLogMessageListener {
        private RecordId expectedId;
        private RecordEvent expectedEvent;
        private int failures = 0;
        private boolean enabled;

        public int getFailures() {
            return failures;
        }

        public void init() {
            this.enabled = true;
            this.expectedId = null;
            this.expectedEvent = null;
            this.failures = 0;
        }

        public void disable() {
            this.enabled = false;
        }

        public void setExpectedEvent(RecordId recordId, RecordEvent recordEvent) {
            this.expectedId = recordId;
            this.expectedEvent = recordEvent;
        }

        @Override
        public boolean processMessage(RowLogMessage message) {
            if (!enabled)
                return true;

            // In case of failures we print out "load" messages, the main junit thread is expected to
            // test that the failures variable is 0.

            RecordId recordId = repository.getIdGenerator().fromBytes(message.getRowKey());
            try {
                RecordEvent event = new RecordEvent(message.getPayload(), idGenerator);
                if (expectedEvent == null) {
                    failures++;
                    printSomethingLoad();
                    System.err.println("Did not expect a message, but got:");
                    System.err.println(recordId);
                    System.err.println(event.toJson());
                } else {
                    if (!event.equals(expectedEvent) ||
                            !(recordId.equals(expectedId) ||
                                    (expectedId == null && expectedEvent.getType() == CREATE))) {
                        failures++;
                        printSomethingLoad();
                        System.err.println("Expected message:");
                        System.err.println(expectedId);
                        System.err.println(expectedEvent.toJson());
                        System.err.println("Received message:");
                        System.err.println(recordId);
                        System.err.println(event.toJson());
                    } else {
                        log.debug("Received message ok.");
                    }
                }
            } catch (RowLogException e) {
                failures++;
                e.printStackTrace();
            } catch (IOException e) {
                failures++;
                e.printStackTrace();
            } finally {
                expectedId = null;
                expectedEvent = null;
            }
            return true;
        }

        private void printSomethingLoad() {
            for (int i = 0; i < 10; i++) {
                System.err.println("!!");
            }
        }
    }
}<|MERGE_RESOLUTION|>--- conflicted
+++ resolved
@@ -397,7 +397,6 @@
         //
         // Test ForEach
         //
-<<<<<<< HEAD
         {
             log.debug("Begin test match");
             // disabling since we are not verifying these create messages
@@ -408,8 +407,7 @@
             createMatchTestRecord(NS2, "Beta", "ns2_beta_");
             // re-enable messageVerifier
             messageVerifier.init();
-=======
->>>>>>> ca83e124
+        }
 
         repository.recordBuilder()
                 .id(repository.getIdGenerator().newRecordId("product29485", Collections.singletonMap("country", "france")))
