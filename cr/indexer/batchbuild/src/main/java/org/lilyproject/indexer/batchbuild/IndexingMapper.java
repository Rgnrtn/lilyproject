/*
 * Copyright 2010 Outerthought bvba
 *
 * Licensed under the Apache License, Version 2.0 (the "License");
 * you may not use this file except in compliance with the License.
 * You may obtain a copy of the License at
 *
 *     http://www.apache.org/licenses/LICENSE-2.0
 *
 * Unless required by applicable law or agreed to in writing, software
 * distributed under the License is distributed on an "AS IS" BASIS,
 * WITHOUT WARRANTIES OR CONDITIONS OF ANY KIND, either express or implied.
 * See the License for the specific language governing permissions and
 * limitations under the License.
 */
package org.lilyproject.indexer.batchbuild;

import java.io.ByteArrayInputStream;
import java.io.IOException;
import java.util.HashMap;
import java.util.Map;
import java.util.concurrent.ArrayBlockingQueue;
import java.util.concurrent.ThreadPoolExecutor;
import java.util.concurrent.TimeUnit;

import net.iharder.Base64;

import org.apache.commons.httpclient.HttpClient;
import org.apache.commons.httpclient.MultiThreadedHttpConnectionManager;
import org.apache.commons.logging.Log;
import org.apache.commons.logging.LogFactory;
import org.apache.hadoop.conf.Configuration;
import org.apache.hadoop.hbase.client.Result;
import org.apache.hadoop.hbase.io.ImmutableBytesWritable;
import org.apache.solr.client.solrj.SolrServerException;
import org.lilyproject.client.LilyClient;
<<<<<<< HEAD
import org.lilyproject.indexer.engine.DerefMap;
import org.lilyproject.indexer.engine.DerefMapHbaseImpl;
=======
>>>>>>> 9de743e4
import org.lilyproject.indexer.engine.IndexLocker;
import org.lilyproject.indexer.engine.Indexer;
import org.lilyproject.indexer.engine.IndexerMetrics;
import org.lilyproject.indexer.engine.SolrClientConfig;
import org.lilyproject.indexer.engine.SolrShardManager;
<<<<<<< HEAD
import org.lilyproject.indexer.engine.SolrShardManagerImpl;
=======
>>>>>>> 9de743e4
import org.lilyproject.indexer.model.indexerconf.IndexerConf;
import org.lilyproject.indexer.model.indexerconf.IndexerConfBuilder;
import org.lilyproject.indexer.model.sharding.DefaultShardSelectorBuilder;
import org.lilyproject.indexer.model.sharding.JsonShardSelectorBuilder;
import org.lilyproject.indexer.model.sharding.ShardSelector;
<<<<<<< HEAD
import org.lilyproject.repository.api.BlobManager;
import org.lilyproject.repository.api.IdGenerator;
import org.lilyproject.repository.api.RecordId;
import org.lilyproject.repository.api.Repository;
import org.lilyproject.repository.api.TypeManager;
import org.lilyproject.repository.impl.HBaseRepository;
import org.lilyproject.repository.impl.HBaseTypeManager;
import org.lilyproject.repository.impl.id.IdGeneratorImpl;
import org.lilyproject.rowlock.HBaseRowLocker;
import org.lilyproject.rowlock.RowLocker;
import org.lilyproject.rowlog.api.RowLog;
import org.lilyproject.util.hbase.HBaseTableFactory;
import org.lilyproject.util.hbase.HBaseTableFactoryImpl;
=======
import org.lilyproject.mapreduce.IdRecordMapper;
import org.lilyproject.mapreduce.IdRecordWritable;
import org.lilyproject.mapreduce.LilyMapReduceUtil;
import org.lilyproject.mapreduce.RecordIdWritable;
import org.lilyproject.repository.api.IdRecord;
import org.lilyproject.repository.api.RecordId;
import org.lilyproject.repository.api.Repository;
>>>>>>> 9de743e4
import org.lilyproject.util.io.Closer;
import org.lilyproject.util.zookeeper.ZkUtil;
import org.lilyproject.util.zookeeper.ZooKeeperItf;

<<<<<<< HEAD
import static org.lilyproject.util.hbase.LilyHBaseSchema.RecordCf;
import static org.lilyproject.util.hbase.LilyHBaseSchema.RecordColumn;
import static org.lilyproject.util.hbase.LilyHBaseSchema.getRecordTable;

public class IndexingMapper extends TableMapper<ImmutableBytesWritable, Result> {
    private IdGenerator idGenerator;
=======
public class IndexingMapper extends IdRecordMapper<ImmutableBytesWritable, Result> {
>>>>>>> 9de743e4
    private Indexer indexer;
    private MultiThreadedHttpConnectionManager connectionManager;
    private IndexLocker indexLocker;
    private ZooKeeperItf zk;
    private Repository repository;
    private ThreadPoolExecutor executor;
    private Log log = LogFactory.getLog(getClass());

    @Override
    protected void setup(Context context) throws IOException, InterruptedException {
        super.setup(context);

        try {
            Configuration jobConf = context.getConfiguration();
            
            LilyClient lilyClient = LilyMapReduceUtil.getLilyClient(jobConf);            
            repository = lilyClient.getRepository();  
            
            String zkConnectString = jobConf.get("org.lilyproject.indexer.batchbuild.zooKeeperConnectString");
            int zkSessionTimeout =
                    getIntProp("org.lilyproject.indexer.batchbuild.zooKeeperSessionTimeout", null, jobConf);
            zk = ZkUtil.connect(zkConnectString, zkSessionTimeout);
<<<<<<< HEAD
            hbaseTableFactory = new HBaseTableFactoryImpl(conf);
            TypeManager typeManager = new HBaseTypeManager(idGenerator, conf, zk, hbaseTableFactory);

            RowLog wal = new DummyRowLog("The write ahead log should not be called from within MapReduce jobs.");

            BlobManager blobManager = LilyClient.getBlobManager(zk, new HBaseConnections());
            RowLocker rowLocker = new HBaseRowLocker(getRecordTable(hbaseTableFactory), RecordCf.DATA.bytes,
                    RecordColumn.LOCK.bytes, 10000);
            repository = new HBaseRepository(typeManager, idGenerator, wal, hbaseTableFactory, blobManager, rowLocker);
=======
>>>>>>> 9de743e4

            byte[] indexerConfBytes = Base64.decode(jobConf.get("org.lilyproject.indexer.batchbuild.indexerconf"));
            IndexerConf indexerConf = IndexerConfBuilder.build(new ByteArrayInputStream(indexerConfBytes), repository);

            Map<String, String> solrShards = new HashMap<String, String>();
            for (int i = 1; true; i++) {
                String shardName = jobConf.get("org.lilyproject.indexer.batchbuild.solrshard.name." + i);
                String shardAddress = jobConf.get("org.lilyproject.indexer.batchbuild.solrshard.address." + i);
                if (shardName == null)
                    break;
                solrShards.put(shardName, shardAddress);
            }

            ShardSelector shardSelector;
            String shardingConf = jobConf.get("org.lilyproject.indexer.batchbuild.shardingconf");
            if (shardingConf != null) {
                byte[] shardingConfBytes = Base64.decode(shardingConf);
                shardSelector = JsonShardSelectorBuilder.build(shardingConfBytes);
            } else {
                shardSelector = DefaultShardSelectorBuilder.createDefaultSelector(solrShards);
            }

            connectionManager = new MultiThreadedHttpConnectionManager();
            connectionManager.getParams().setDefaultMaxConnectionsPerHost(5);
            connectionManager.getParams().setMaxTotalConnections(50);
            HttpClient httpClient = new HttpClient(connectionManager);

            SolrClientConfig solrConfig = new SolrClientConfig();
            solrConfig.setRequestWriter(jobConf.get("org.lilyproject.indexer.batchbuild.requestwriter", null));
            solrConfig.setResponseParser(jobConf.get("org.lilyproject.indexer.batchbuild.responseparser", null));

            String indexName = "batchjob"; // we should pass on the real index name.

            SolrShardManager solrShardMgr = new SolrShardManagerImpl(indexName, solrShards, shardSelector, httpClient,
                    solrConfig);

            boolean enableLocking =
                    Boolean.parseBoolean(jobConf.get("org.lilyproject.indexer.batchbuild.enableLocking"));

            indexLocker = new IndexLocker(zk, enableLocking);

            final DerefMap derefMap = new DerefMapHbaseImpl(indexName, conf, repository.getIdGenerator());
            indexer = new Indexer(indexName, indexerConf, repository, solrShardMgr, indexLocker,
                    new IndexerMetrics(indexName), derefMap);

            int workers = getIntProp("org.lilyproject.indexer.batchbuild.threads", 5, jobConf);

            executor = new ThreadPoolExecutor(workers, workers, 10, TimeUnit.SECONDS,
                    new ArrayBlockingQueue<Runnable>(1000));
            executor.setRejectedExecutionHandler(new ThreadPoolExecutor.CallerRunsPolicy());

        } catch (Exception e) {
            throw new IOException("Error in index build map task setup.", e);
        }
    }

    private int getIntProp(String name, Integer defaultValue, Configuration conf) {
        String value = conf.get(name);
        if (value == null) {
            if (defaultValue != null)
                return defaultValue;
            else
                throw new RuntimeException("Missing property in jobconf: " + name);
        }

        try {
            return Integer.parseInt(value);
        } catch (NumberFormatException e) {
            throw new RuntimeException("Invalid integer value in jobconf property. Property '" + name + "', value: " +
                    value);
        }
    }

    @Override
    protected void cleanup(Context context) throws IOException, InterruptedException {
        executor.shutdown();
        boolean successfulFinish = executor.awaitTermination(5, TimeUnit.MINUTES);
        if (!successfulFinish) {
            log.error("Executor did not finish outstanding work within the foreseen timeout.");
        }

        Closer.close(connectionManager);
        Closer.close(repository);
        super.cleanup(context);
        Closer.close(zk);
    }

    @Override
    public void map(RecordIdWritable recordIdWritable, IdRecordWritable recordWritable, Context context)
            throws IOException, InterruptedException {
        executor.submit(new MappingTask(recordWritable.getRecord(), context));
    }

    public class MappingTask implements Runnable {
        private IdRecord idRecord;
        private Context context;

        private MappingTask(IdRecord idRecord, Context context) {
            this.idRecord = idRecord;
            this.context = context;
        }

        @Override
        public void run() {
            boolean locked = false;
            RecordId recordId = idRecord.getId();
            try {
                indexLocker.lock(recordId);
                locked = true;
                indexer.index(idRecord);
            } catch (Throwable t) {
                context.getCounter(IndexBatchBuildCounters.NUM_FAILED_RECORDS).increment(1);

                // Avoid printing a complete stack trace for common errors.
                if (t instanceof SolrServerException &&
                        t.getMessage().equals("java.net.ConnectException: Connection refused")) {
                    log.error("Failure indexing record " + recordId + ": Solr connection refused.");
                } else {
                    log.error("Failure indexing record " + recordId, t);
                }

            } finally {
                if (locked) {
                    indexLocker.unlockLogFailure(recordId);
                }
            }
        }
    }

}<|MERGE_RESOLUTION|>--- conflicted
+++ resolved
@@ -34,62 +34,32 @@
 import org.apache.hadoop.hbase.io.ImmutableBytesWritable;
 import org.apache.solr.client.solrj.SolrServerException;
 import org.lilyproject.client.LilyClient;
-<<<<<<< HEAD
 import org.lilyproject.indexer.engine.DerefMap;
 import org.lilyproject.indexer.engine.DerefMapHbaseImpl;
-=======
->>>>>>> 9de743e4
 import org.lilyproject.indexer.engine.IndexLocker;
 import org.lilyproject.indexer.engine.Indexer;
 import org.lilyproject.indexer.engine.IndexerMetrics;
 import org.lilyproject.indexer.engine.SolrClientConfig;
 import org.lilyproject.indexer.engine.SolrShardManager;
-<<<<<<< HEAD
 import org.lilyproject.indexer.engine.SolrShardManagerImpl;
-=======
->>>>>>> 9de743e4
 import org.lilyproject.indexer.model.indexerconf.IndexerConf;
 import org.lilyproject.indexer.model.indexerconf.IndexerConfBuilder;
 import org.lilyproject.indexer.model.sharding.DefaultShardSelectorBuilder;
 import org.lilyproject.indexer.model.sharding.JsonShardSelectorBuilder;
 import org.lilyproject.indexer.model.sharding.ShardSelector;
-<<<<<<< HEAD
-import org.lilyproject.repository.api.BlobManager;
-import org.lilyproject.repository.api.IdGenerator;
-import org.lilyproject.repository.api.RecordId;
-import org.lilyproject.repository.api.Repository;
-import org.lilyproject.repository.api.TypeManager;
-import org.lilyproject.repository.impl.HBaseRepository;
-import org.lilyproject.repository.impl.HBaseTypeManager;
-import org.lilyproject.repository.impl.id.IdGeneratorImpl;
-import org.lilyproject.rowlock.HBaseRowLocker;
-import org.lilyproject.rowlock.RowLocker;
-import org.lilyproject.rowlog.api.RowLog;
-import org.lilyproject.util.hbase.HBaseTableFactory;
-import org.lilyproject.util.hbase.HBaseTableFactoryImpl;
-=======
 import org.lilyproject.mapreduce.IdRecordMapper;
 import org.lilyproject.mapreduce.IdRecordWritable;
 import org.lilyproject.mapreduce.LilyMapReduceUtil;
 import org.lilyproject.mapreduce.RecordIdWritable;
+import org.lilyproject.repository.api.IdGenerator;
 import org.lilyproject.repository.api.IdRecord;
 import org.lilyproject.repository.api.RecordId;
 import org.lilyproject.repository.api.Repository;
->>>>>>> 9de743e4
 import org.lilyproject.util.io.Closer;
 import org.lilyproject.util.zookeeper.ZkUtil;
 import org.lilyproject.util.zookeeper.ZooKeeperItf;
 
-<<<<<<< HEAD
-import static org.lilyproject.util.hbase.LilyHBaseSchema.RecordCf;
-import static org.lilyproject.util.hbase.LilyHBaseSchema.RecordColumn;
-import static org.lilyproject.util.hbase.LilyHBaseSchema.getRecordTable;
-
-public class IndexingMapper extends TableMapper<ImmutableBytesWritable, Result> {
-    private IdGenerator idGenerator;
-=======
 public class IndexingMapper extends IdRecordMapper<ImmutableBytesWritable, Result> {
->>>>>>> 9de743e4
     private Indexer indexer;
     private MultiThreadedHttpConnectionManager connectionManager;
     private IndexLocker indexLocker;
@@ -112,18 +82,6 @@
             int zkSessionTimeout =
                     getIntProp("org.lilyproject.indexer.batchbuild.zooKeeperSessionTimeout", null, jobConf);
             zk = ZkUtil.connect(zkConnectString, zkSessionTimeout);
-<<<<<<< HEAD
-            hbaseTableFactory = new HBaseTableFactoryImpl(conf);
-            TypeManager typeManager = new HBaseTypeManager(idGenerator, conf, zk, hbaseTableFactory);
-
-            RowLog wal = new DummyRowLog("The write ahead log should not be called from within MapReduce jobs.");
-
-            BlobManager blobManager = LilyClient.getBlobManager(zk, new HBaseConnections());
-            RowLocker rowLocker = new HBaseRowLocker(getRecordTable(hbaseTableFactory), RecordCf.DATA.bytes,
-                    RecordColumn.LOCK.bytes, 10000);
-            repository = new HBaseRepository(typeManager, idGenerator, wal, hbaseTableFactory, blobManager, rowLocker);
-=======
->>>>>>> 9de743e4
 
             byte[] indexerConfBytes = Base64.decode(jobConf.get("org.lilyproject.indexer.batchbuild.indexerconf"));
             IndexerConf indexerConf = IndexerConfBuilder.build(new ByteArrayInputStream(indexerConfBytes), repository);
@@ -165,7 +123,7 @@
 
             indexLocker = new IndexLocker(zk, enableLocking);
 
-            final DerefMap derefMap = new DerefMapHbaseImpl(indexName, conf, repository.getIdGenerator());
+            final DerefMap derefMap = new DerefMapHbaseImpl(indexName, LilyClient.getHBaseConfiguration(zk), repository.getIdGenerator());
             indexer = new Indexer(indexName, indexerConf, repository, solrShardMgr, indexLocker,
                     new IndexerMetrics(indexName), derefMap);
 
