--- conflicted
+++ resolved
@@ -242,10 +242,6 @@
       <groupId>org.lilyproject</groupId>
       <artifactId>lily-server-test-fw</artifactId>
     </dependency>
-<<<<<<< HEAD
-=======
-
->>>>>>> 21d494a1
   </dependencies>
 
 </project>