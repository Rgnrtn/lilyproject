--- conflicted
+++ resolved
@@ -106,16 +106,12 @@
 # This is handy because some of our test tools can read out HBase metrics this way
 LILY_JMX_OPTIONS="-Dcom.sun.management.jmxremote.ssl=false -Dcom.sun.management.jmxremote.authenticate=false -Dcom.sun.management.jmxremote.port=10102"
 LILY_OPTIONS="$LILY_JAVA_OPTIONS $LILY_JMX_OPTIONS -Dkauri.cacheclassloaders=true"
-<<<<<<< HEAD
-              ]]></value>
-=======
 
 # User can specify an alternate conf dir using TEST_LILY_CONF_DIR
 if [ -z "$TEST_LILY_CONF_DIR" ] ; then
   TEST_LILY_CONF_DIR="${basedir}/../../cr/process/server/conf"
 fi
-              </value>
->>>>>>> 1a6ce4d7
+              ]]></value>
             </parameter>
             <parameter>
               <platform>unix</platform>
@@ -134,16 +130,12 @@
 # This is handy because some of our test tools can read out HBase metrics this way
 LILY_JMX_OPTIONS="-Dcom.sun.management.jmxremote.ssl=false -Dcom.sun.management.jmxremote.authenticate=false -Dcom.sun.management.jmxremote.port=10102"
 LILY_OPTIONS="$LILY_JAVA_OPTIONS $LILY_JMX_OPTIONS -Dkauri.cacheclassloaders=true"
-<<<<<<< HEAD
-              ]]></value>
-=======
 
 # User can specify an alternate conf dir using TEST_LILY_CONF_DIR
 if [ -z "$TEST_LILY_CONF_DIR" ] ; then
   TEST_LILY_CONF_DIR="$LILY_HOME/conf"
 fi
-              </value>
->>>>>>> 1a6ce4d7
+              ]]></value>
             </parameter>
             <parameter>
               <platform>windows</platform>
@@ -210,20 +202,12 @@
             <parameter>
               <platform>unix</platform>
               <mode>dist</mode>
-<<<<<<< HEAD
-              <value>-XX:MaxPermSize=128m -Dlily.conf.dir=$LILY_HOME/conf -Dlily.plugin.dir=$LILY_HOME/plugins -Dlily.testlauncher.repository=$M2_REPO -Dsolr.war=$M2_REPO/org/apache/solr/solr/${version.solr}/solr-${version.solr}.war</value>
-=======
-              <value>-Dlily.conf.dir=$TEST_LILY_CONF_DIR -Dlily.plugin.dir=$LILY_HOME/plugins -Dlily.testlauncher.repository=$M2_REPO -Dsolr.war=$M2_REPO/org/apache/solr/solr-webapp/${version.solr}/solr-webapp-${version.solr}.war</value>
->>>>>>> 1a6ce4d7
-            </parameter>
-            <parameter>
-              <platform>unix</platform>
-              <mode>dev</mode>
-<<<<<<< HEAD
-              <value>-XX:MaxPermSize=128m -Dlily.conf.dir=${basedir}/../../cr/process/server/conf -Dlily.plugin.dir=${basedir}/../../cr/process/server/plugins</value>
-=======
-              <value>-Dlily.conf.dir=$TEST_LILY_CONF_DIR -Dlily.plugin.dir=${basedir}/../../cr/process/server/plugins</value>
->>>>>>> 1a6ce4d7
+              <value>-XX:MaxPermSize=128m -Dlily.conf.dir=$TEST_LILY_CONF_DIR -Dlily.plugin.dir=$LILY_HOME/plugins -Dlily.testlauncher.repository=$M2_REPO -Dsolr.war=$M2_REPO/org/apache/solr/solr-webapp/${version.solr}/solr-webapp-${version.solr}.war</value>
+            </parameter>
+            <parameter>
+              <platform>unix</platform>
+              <mode>dev</mode>
+              <value>-XX:MaxPermSize=128m -Dlily.conf.dir=$TEST_LILY_CONF_DIR -Dlily.plugin.dir=${basedir}/../../cr/process/server/plugins</value>
             </parameter>
             <parameter>
               <platform>windows</platform>
