--- conflicted
+++ resolved
@@ -208,7 +208,6 @@
     </dependency>
 
     <dependency>
-<<<<<<< HEAD
       <groupId>org.apache.tika</groupId>
       <artifactId>tika-parsers</artifactId>
       <version>0.9</version>
@@ -221,8 +220,6 @@
     </dependency>
 
     <dependency>
-=======
->>>>>>> df3b2322
       <groupId>org.slf4j</groupId>
       <artifactId>slf4j-log4j12</artifactId>
     </dependency>
